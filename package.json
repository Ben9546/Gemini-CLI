{
  "name": "gemini-cli",
  "version": "0.1.0",
  "type": "module",
  "workspaces": [
    "packages/*"
  ],
  "scripts": {
    "generate": "scripts/generate-git-commit-info.sh",
    "build": "scripts/build.sh",
    "build:sandbox": "scripts/build_sandbox.sh",
    "build:all": "npm run build && npm run build:sandbox",
    "clean": "scripts/clean.sh",
    "prepare": "npm run bundle",
    "test": "npm run test --workspaces",
    "test:ci": "npm run test:ci --workspaces --if-present",
    "start": "NODE_ENV=development scripts/start.sh",
    "debug": "NODE_ENV=development DEBUG=1 scripts/start.sh",
    "lint:fix": "eslint . --fix",
    "lint": "eslint . --ext .ts,.tsx",
    "typecheck": "npm run typecheck --workspaces --if-present",
    "format": "prettier --write .",
    "preflight": "npm run format --workspaces --if-present && npm run lint && npm run test --workspaces --if-present",
    "auth:npm": "npx google-artifactregistry-auth",
    "auth:docker": "gcloud auth configure-docker us-west1-docker.pkg.dev",
    "auth": "npm run auth:npm && npm run auth:docker",
    "prerelease:dev": "npm run prerelease:version --workspaces && npm run prerelease:deps --workspaces",
    "bundle": "npm run generate && node_modules/.bin/esbuild packages/cli/index.ts --bundle --outfile=bundle/gemini.js --platform=node --format=esm --banner:js=\"import { createRequire } from 'module'; const require = createRequire(import.meta.url); globalThis.__filename = require('url').fileURLToPath(import.meta.url); globalThis.__dirname = require('path').dirname(globalThis.__filename);\" && bash scripts/copy_bundle_assets.sh",
    "build:cli": "npm run build --workspace packages/cli",
    "build:core": "npm run build --workspace packages/core",
    "build:packages": "npm run build:core && npm run build:cli",
    "build:docker": "scripts/build_sandbox.sh -s",
    "tag:docker": "docker tag gemini-cli-sandbox ${SANDBOX_IMAGE_REGISTRY:?SANDBOX_IMAGE_REGISTRY not set}/${SANDBOX_IMAGE_NAME:?SANDBOX_IMAGE_NAME not set}:$npm_package_version",
    "prepare:cli-packagejson": "node scripts/prepare-cli-packagejson.js",
    "publish:sandbox": "scripts/publish-sandbox.sh",
    "publish:npm": "npm publish --workspaces ${NPM_PUBLISH_TAG:+--tag=$NPM_PUBLISH_TAG} ${NPM_DRY_RUN:+--dry-run}",
    "publish:release": "npm run build:packages && npm run prepare:cli-packagejson && npm run build:docker && npm run tag:docker && npm run publish:sandbox && npm run publish:npm"
  },
  "bin": {
    "gemini": "bundle/gemini.js"
  },
  "files": [
    "bundle/",
    "README.md",
    "LICENSE"
  ],
  "devDependencies": {
    "@types/micromatch": "^4.0.9",
    "@types/mime-types": "^2.1.4",
    "@types/minimatch": "^5.1.2",
    "@vitest/coverage-v8": "^3.1.1",
    "esbuild": "^0.25.4",
    "eslint": "^9.24.0",
    "eslint-config-prettier": "^10.1.2",
    "eslint-plugin-import": "^2.31.0",
    "eslint-plugin-license-header": "^0.8.0",
    "eslint-plugin-react": "^7.37.5",
    "eslint-plugin-react-hooks": "^5.2.0",
    "globals": "^16.0.0",
    "json": "^11.0.0",
    "lodash": "^4.17.21",
    "memfs": "^4.17.2",
    "prettier": "^3.5.3",
    "react-devtools-core": "^4.28.5",
    "typescript-eslint": "^8.30.1",
    "yargs": "^17.7.2"
<<<<<<< HEAD
  },
  "dependencies": {
    "tree-sitter-rust": "^0.21.0"
=======
>>>>>>> 6ea44790
  }
}<|MERGE_RESOLUTION|>--- conflicted
+++ resolved
@@ -64,11 +64,8 @@
     "react-devtools-core": "^4.28.5",
     "typescript-eslint": "^8.30.1",
     "yargs": "^17.7.2"
-<<<<<<< HEAD
   },
   "dependencies": {
     "tree-sitter-rust": "^0.21.0"
-=======
->>>>>>> 6ea44790
   }
 }