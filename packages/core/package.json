--- conflicted
+++ resolved
@@ -34,12 +34,8 @@
     "@types/glob": "^8.1.0",
     "@types/html-to-text": "^9.0.4",
     "diff": "^7.0.0",
-<<<<<<< HEAD
     "dotenv": "^16.6.1",
-=======
-    "dotenv": "^16.4.7",
     "gaxios": "^6.1.1",
->>>>>>> 150df382
     "glob": "^10.4.5",
     "google-auth-library": "^9.11.0",
     "html-to-text": "^9.0.5",
