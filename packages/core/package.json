{
<<<<<<< HEAD
  "name": "@gen-cli/gen-cli-core",
  "version": "0.1.9",
  "description": "Gen CLI Server",
  "repository": "gen-cli/gen-cli",
=======
  "name": "@google/gemini-cli-core",
  "version": "0.1.9",
  "description": "Gemini CLI Server",
  "repository": "google-gemini/gemini-cli",
>>>>>>> edd69cb7
  "type": "module",
  "main": "dist/index.js",
  "scripts": {
    "start": "node dist/src/index.js",
    "build": "node ../../scripts/build_package.js",
    "lint": "eslint . --ext .ts,.tsx",
    "format": "prettier --write .",
    "test": "vitest run",
    "test:ci": "vitest run --coverage",
    "typecheck": "tsc --noEmit",
    "prerelease:version": "node ../../scripts/bind_package_version.js",
    "prerelease:deps": "node ../../scripts/bind_package_dependencies.js",
    "prepack": "npm run build",
    "prepublishOnly": "node ../../scripts/prepublish.js"
  },
  "files": [
    "dist"
  ],
  "dependencies": {
    "@google/genai": "^1.4.0",
    "@modelcontextprotocol/sdk": "^1.11.0",
    "@opentelemetry/api": "^1.9.0",
    "@opentelemetry/exporter-logs-otlp-grpc": "^0.52.0",
    "@opentelemetry/exporter-metrics-otlp-grpc": "^0.52.0",
    "@opentelemetry/exporter-trace-otlp-grpc": "^0.52.0",
    "@opentelemetry/instrumentation-http": "^0.52.0",
    "@opentelemetry/sdk-node": "^0.52.0",
    "@types/glob": "^8.1.0",
    "@types/html-to-text": "^9.0.4",
    "diff": "^7.0.0",
    "dotenv": "^16.6.1",
    "gaxios": "^6.1.1",
    "glob": "^10.4.5",
    "google-auth-library": "^9.11.0",
    "html-to-text": "^9.0.5",
    "ignore": "^7.0.0",
    "micromatch": "^4.0.8",
    "open": "^10.1.2",
    "shell-quote": "^1.8.2",
    "simple-git": "^3.28.0",
    "strip-ansi": "^7.1.0",
    "undici": "^7.10.0",
    "ws": "^8.18.0",
    "jsonrepair": "^3.12.0",
    "openai": "^5.7.0"
  },
  "devDependencies": {
    "@types/diff": "^7.0.2",
    "@types/dotenv": "^6.1.1",
    "@types/micromatch": "^4.0.8",
    "@types/minimatch": "^5.1.2",
    "@types/ws": "^8.5.10",
    "typescript": "^5.3.3",
    "vitest": "^3.1.1"
  },
  "engines": {
    "node": ">=18"
  }
}<|MERGE_RESOLUTION|>--- conflicted
+++ resolved
@@ -1,15 +1,8 @@
 {
-<<<<<<< HEAD
   "name": "@gen-cli/gen-cli-core",
   "version": "0.1.9",
   "description": "Gen CLI Server",
   "repository": "gen-cli/gen-cli",
-=======
-  "name": "@google/gemini-cli-core",
-  "version": "0.1.9",
-  "description": "Gemini CLI Server",
-  "repository": "google-gemini/gemini-cli",
->>>>>>> edd69cb7
   "type": "module",
   "main": "dist/index.js",
   "scripts": {
