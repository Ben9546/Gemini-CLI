/**
 * @license
 * Copyright 2025 Google LLC
 * SPDX-License-Identifier: Apache-2.0
 */

import fs from 'fs';
import path from 'path';
import { PartUnion } from '@google/genai';
import mime from 'mime-types';
import { Client, ThreadId } from 'agentic-coding-protocol';
import { Buffer } from 'buffer';

// Constants for text file processing
const DEFAULT_MAX_LINES_TEXT_FILE = 2000;
const MAX_LINE_LENGTH_TEXT_FILE = 2000;

// Default values for encoding and separator format
export const DEFAULT_ENCODING: BufferEncoding = 'utf-8';

/**
 * Looks up the specific MIME type for a file path.
 * @param filePath Path to the file.
 * @returns The specific MIME type string (e.g., 'text/python', 'application/javascript') or undefined if not found or ambiguous.
 */
export function getSpecificMimeType(filePath: string): string | undefined {
  const lookedUpMime = mime.lookup(filePath);
  return typeof lookedUpMime === 'string' ? lookedUpMime : undefined;
}

/**
 * Checks if a path is within a given root directory.
 * @param pathToCheck The absolute path to check.
 * @param rootDirectory The absolute root directory.
 * @returns True if the path is within the root directory, false otherwise.
 */
export function isWithinRoot(
  pathToCheck: string,
  rootDirectory: string,
): boolean {
  const normalizedPathToCheck = path.normalize(pathToCheck);
  const normalizedRootDirectory = path.normalize(rootDirectory);

  // Ensure the rootDirectory path ends with a separator for correct startsWith comparison,
  // unless it's the root path itself (e.g., '/' or 'C:\').
  const rootWithSeparator =
    normalizedRootDirectory === path.sep ||
    normalizedRootDirectory.endsWith(path.sep)
      ? normalizedRootDirectory
      : normalizedRootDirectory + path.sep;

  return (
    normalizedPathToCheck === normalizedRootDirectory ||
    normalizedPathToCheck.startsWith(rootWithSeparator)
  );
}

interface FileStat {
  exists: boolean;
  isDirectory: boolean;
}
interface ReadFileOptions {
  limit?: number;
}

export interface ToolEnvironment {
  stat(path: string): Promise<FileStat>;
  readTextFile(path: string): Promise<string>;
  readBinaryFile(path: string, options?: ReadFileOptions): Promise<Uint8Array>;
}

export class LocalToolEnvironment implements ToolEnvironment {
  async stat(path: string): Promise<FileStat> {
    if (!fs.existsSync(path)) {
      return { exists: false, isDirectory: false };
    }

    return { exists: true, isDirectory: fs.statSync(path).isDirectory() };
  }

  async readTextFile(path: string): Promise<string> {
    return await fs.promises.readFile(path, 'utf8');
  }

  async readBinaryFile(
    path: string,
    options: ReadFileOptions,
  ): Promise<Uint8Array> {
    if (options.limit !== undefined) {
      const buffer = Buffer.alloc(options.limit);
      const fd = fs.openSync(path, 'r');
      const bytesRead = fs.readSync(fd, buffer, 0, options.limit, 0);
      fs.closeSync(fd);
      return buffer.subarray(0, bytesRead);
    }
    return await fs.promises.readFile(path);
  }
}

export class AcpToolEnvironment implements ToolEnvironment {
  constructor(
    private client: Client,
    private threadId: ThreadId,
  ) {}

  stat(path: string): Promise<FileStat> {
    return this.client.stat({ path, threadId: this.threadId });
  }

  async readTextFile(path: string): Promise<string> {
    const file = await this.client.readTextFile({
      path,
      threadId: this.threadId,
    });
    return file.content;
  }

  async readBinaryFile(
    path: string,
    _options: ReadFileOptions,
  ): Promise<Uint8Array> {
    const file = await this.client.readBinaryFile({
      path,
      threadId: this.threadId,
    });
    return Buffer.from(file.content, 'base64');
  }
}

/**
 * Determines if a file is likely binary based on content sampling.
 * @param filePath Path to the file.
 * @returns True if the file appears to be binary.
 */
export async function isBinaryFile(
  filePath: string,
  env: ToolEnvironment,
): Promise<boolean> {
  try {
    const buffer = await env.readBinaryFile(filePath, { limit: 4096 });

    // Empty file is not considered binary for content checking
    if (buffer.length === 0) return false;

    let nonPrintableCount = 0;
    for (let i = 0; i < buffer.length; i++) {
      if (buffer[i] === 0) return true; // Null byte is a strong indicator
      if (buffer[i] < 9 || (buffer[i] > 13 && buffer[i] < 32)) {
        nonPrintableCount++;
      }
    }
    // If >30% non-printable characters, consider it binary
    return nonPrintableCount / buffer.length > 0.3;
  } catch {
    // If any error occurs (e.g. file not found, permissions),
    // treat as not binary here; let higher-level functions handle existence/access errors.
    return false;
  }
}

/**
 * Detects the type of file based on extension and content.
 * @param filePath Path to the file.
 * @returns 'text', 'image', 'pdf', 'audio', 'video', or 'binary'.
 */
export async function detectFileType(
  filePath: string,
<<<<<<< HEAD
  env: ToolEnvironment,
): Promise<'text' | 'image' | 'pdf' | 'binary'> {
=======
): 'text' | 'image' | 'pdf' | 'audio' | 'video' | 'binary' {
>>>>>>> 85a1d814
  const ext = path.extname(filePath).toLowerCase();

  // The mimetype for "ts" is MPEG transport stream (a video format) but we want
  // to assume these are typescript files instead.
  if (ext === '.ts') {
    return 'text';
  }

  const lookedUpMimeType = mime.lookup(filePath); // Returns false if not found, or the mime type string
  if (lookedUpMimeType) {
    if (lookedUpMimeType.startsWith('image/')) {
      return 'image';
    }
    if (lookedUpMimeType.startsWith('audio/')) {
      return 'audio';
    }
    if (lookedUpMimeType.startsWith('video/')) {
      return 'video';
    }
    if (lookedUpMimeType === 'application/pdf') {
      return 'pdf';
    }
  }

  // Stricter binary check for common non-text extensions before content check
  // These are often not well-covered by mime-types or might be misidentified.
  if (
    [
      '.zip',
      '.tar',
      '.gz',
      '.exe',
      '.dll',
      '.so',
      '.class',
      '.jar',
      '.war',
      '.7z',
      '.doc',
      '.docx',
      '.xls',
      '.xlsx',
      '.ppt',
      '.pptx',
      '.odt',
      '.ods',
      '.odp',
      '.bin',
      '.dat',
      '.obj',
      '.o',
      '.a',
      '.lib',
      '.wasm',
      '.pyc',
      '.pyo',
    ].includes(ext)
  ) {
    return 'binary';
  }

  // Fallback to content-based check if mime type wasn't conclusive for image/pdf
  // and it's not a known binary extension.
  if (await isBinaryFile(filePath, env)) {
    return 'binary';
  }

  return 'text';
}

export interface ProcessedFileReadResult {
  llmContent: PartUnion; // string for text, Part for image/pdf/unreadable binary
  returnDisplay: string;
  error?: string; // Optional error message for the LLM if file processing failed
  isTruncated?: boolean; // For text files, indicates if content was truncated
  originalLineCount?: number; // For text files
  linesShown?: [number, number]; // For text files [startLine, endLine] (1-based for display)
}

/**
 * Reads and processes a single file, handling text, images, and PDFs.
 * @param filePath Absolute path to the file.
 * @param rootDirectory Absolute path to the project root for relative path display.
 * @param offset Optional offset for text files (0-based line number).
 * @param limit Optional limit for text files (number of lines to read).
 * @returns ProcessedFileReadResult object.
 */
export async function processSingleFileContent(
  filePath: string,
  rootDirectory: string,
  env: ToolEnvironment,
  offset?: number,
  limit?: number,
): Promise<ProcessedFileReadResult> {
  try {
    const stat = await env.stat(filePath);
    if (!stat.exists) {
      // Sync check is acceptable before async read
      return {
        llmContent: '',
        returnDisplay: 'File not found.',
        error: `File not found: ${filePath}`,
      };
    }
<<<<<<< HEAD
    if (stat.isDirectory) {
=======
    const stats = await fs.promises.stat(filePath);
    if (stats.isDirectory()) {
>>>>>>> 85a1d814
      return {
        llmContent: '',
        returnDisplay: 'Path is a directory.',
        error: `Path is a directory, not a file: ${filePath}`,
      };
    }

<<<<<<< HEAD
    const fileType = await detectFileType(filePath, env);
=======
    const fileSizeInBytes = stats.size;
    // 20MB limit
    const maxFileSize = 20 * 1024 * 1024;

    if (fileSizeInBytes > maxFileSize) {
      throw new Error(
        `File size exceeds the 20MB limit: ${filePath} (${(
          fileSizeInBytes /
          (1024 * 1024)
        ).toFixed(2)}MB)`,
      );
    }

    const fileType = detectFileType(filePath);
>>>>>>> 85a1d814
    const relativePathForDisplay = path
      .relative(rootDirectory, filePath)
      .replace(/\\/g, '/');

    switch (fileType) {
      case 'binary': {
        return {
          llmContent: `Cannot display content of binary file: ${relativePathForDisplay}`,
          returnDisplay: `Skipped binary file: ${relativePathForDisplay}`,
        };
      }
      case 'text': {
        const content = await env.readTextFile(filePath);
        const lines = content.split('\n');
        const originalLineCount = lines.length;

        const startLine = offset || 0;
        const effectiveLimit =
          limit === undefined ? DEFAULT_MAX_LINES_TEXT_FILE : limit;
        // Ensure endLine does not exceed originalLineCount
        const endLine = Math.min(startLine + effectiveLimit, originalLineCount);
        // Ensure selectedLines doesn't try to slice beyond array bounds if startLine is too high
        const actualStartLine = Math.min(startLine, originalLineCount);
        const selectedLines = lines.slice(actualStartLine, endLine);

        let linesWereTruncatedInLength = false;
        const formattedLines = selectedLines.map((line) => {
          if (line.length > MAX_LINE_LENGTH_TEXT_FILE) {
            linesWereTruncatedInLength = true;
            return (
              line.substring(0, MAX_LINE_LENGTH_TEXT_FILE) + '... [truncated]'
            );
          }
          return line;
        });

        const contentRangeTruncated = endLine < originalLineCount;
        const isTruncated = contentRangeTruncated || linesWereTruncatedInLength;

        let llmTextContent = '';
        if (contentRangeTruncated) {
          llmTextContent += `[File content truncated: showing lines ${actualStartLine + 1}-${endLine} of ${originalLineCount} total lines. Use offset/limit parameters to view more.]\n`;
        } else if (linesWereTruncatedInLength) {
          llmTextContent += `[File content partially truncated: some lines exceeded maximum length of ${MAX_LINE_LENGTH_TEXT_FILE} characters.]\n`;
        }
        llmTextContent += formattedLines.join('\n');

        return {
          llmContent: llmTextContent,
          returnDisplay: isTruncated ? '(truncated)' : '',
          isTruncated,
          originalLineCount,
          linesShown: [actualStartLine + 1, endLine],
        };
      }
      case 'image':
      case 'pdf':
      case 'audio':
      case 'video': {
        const contentBuffer = await fs.promises.readFile(filePath);
        const base64Data = contentBuffer.toString('base64');
        return {
          llmContent: {
            inlineData: {
              data: base64Data,
              mimeType: mime.lookup(filePath) || 'application/octet-stream',
            },
          },
          returnDisplay: `Read ${fileType} file: ${relativePathForDisplay}`,
        };
      }
      default: {
        // Should not happen with current detectFileType logic
        const exhaustiveCheck: never = fileType;
        return {
          llmContent: `Unhandled file type: ${exhaustiveCheck}`,
          returnDisplay: `Skipped unhandled file type: ${relativePathForDisplay}`,
          error: `Unhandled file type for ${filePath}`,
        };
      }
    }
  } catch (error) {
    const errorMessage = error instanceof Error ? error.message : String(error);
    const displayPath = path
      .relative(rootDirectory, filePath)
      .replace(/\\/g, '/');
    return {
      llmContent: `Error reading file ${displayPath}: ${errorMessage}`,
      returnDisplay: `Error reading file ${displayPath}: ${errorMessage}`,
      error: `Error reading file ${filePath}: ${errorMessage}`,
    };
  }
}<|MERGE_RESOLUTION|>--- conflicted
+++ resolved
@@ -58,6 +58,7 @@
 interface FileStat {
   exists: boolean;
   isDirectory: boolean;
+  size: number;
 }
 interface ReadFileOptions {
   limit?: number;
@@ -72,10 +73,11 @@
 export class LocalToolEnvironment implements ToolEnvironment {
   async stat(path: string): Promise<FileStat> {
     if (!fs.existsSync(path)) {
-      return { exists: false, isDirectory: false };
-    }
-
-    return { exists: true, isDirectory: fs.statSync(path).isDirectory() };
+      return { exists: false, isDirectory: false, size: 0 };
+    }
+
+    const stat = await fs.promises.stat(path);
+    return { exists: true, isDirectory: stat.isDirectory(), size: stat.size };
   }
 
   async readTextFile(path: string): Promise<string> {
@@ -165,12 +167,8 @@
  */
 export async function detectFileType(
   filePath: string,
-<<<<<<< HEAD
   env: ToolEnvironment,
-): Promise<'text' | 'image' | 'pdf' | 'binary'> {
-=======
-): 'text' | 'image' | 'pdf' | 'audio' | 'video' | 'binary' {
->>>>>>> 85a1d814
+): Promise<'text' | 'image' | 'pdf' | 'audio' | 'video' | 'binary'> {
   const ext = path.extname(filePath).toLowerCase();
 
   // The mimetype for "ts" is MPEG transport stream (a video format) but we want
@@ -275,12 +273,7 @@
         error: `File not found: ${filePath}`,
       };
     }
-<<<<<<< HEAD
     if (stat.isDirectory) {
-=======
-    const stats = await fs.promises.stat(filePath);
-    if (stats.isDirectory()) {
->>>>>>> 85a1d814
       return {
         llmContent: '',
         returnDisplay: 'Path is a directory.',
@@ -288,10 +281,7 @@
       };
     }
 
-<<<<<<< HEAD
-    const fileType = await detectFileType(filePath, env);
-=======
-    const fileSizeInBytes = stats.size;
+    const fileSizeInBytes = stat.size;
     // 20MB limit
     const maxFileSize = 20 * 1024 * 1024;
 
@@ -304,8 +294,7 @@
       );
     }
 
-    const fileType = detectFileType(filePath);
->>>>>>> 85a1d814
+    const fileType = await detectFileType(filePath, env);
     const relativePathForDisplay = path
       .relative(rootDirectory, filePath)
       .replace(/\\/g, '/');
