/**
 * @license
 * Copyright 2025 Google LLC
 * SPDX-License-Identifier: Apache-2.0
 */

import {
  Content,
  GenerateContentConfig,
  SchemaUnion,
  Type,
} from '@google/genai';
import { GeminiClient } from '../core/client.js';
import { EditToolParams } from '../tools/edit.js';
import { LruCache } from './LruCache.js';

const EditModel = 'gemini-2.5-flash-preview-04-17';
const EditConfig: GenerateContentConfig = {
  thinkingConfig: {
    thinkingBudget: 0,
  },
};

const MAX_CACHE_SIZE = 50;

// Cache for ensureCorrectEdit results
const editCorrectionCache = new LruCache<string, CorrectedEditResult>(
  MAX_CACHE_SIZE,
);

// Cache for ensureCorrectFileContent results
const fileContentCorrectionCache = new LruCache<string, string>(MAX_CACHE_SIZE);

/**
 * Defines the structure of the parameters within CorrectedEditResult
 */
interface CorrectedEditParams {
  file_path: string;
  old_string: string;
  new_string: string;
}

/**
 * Defines the result structure for ensureCorrectEdit.
 */
export interface CorrectedEditResult {
  params: CorrectedEditParams;
  occurrences: number;
}

/**
 * Attempts to correct edit parameters if the original old_string is not found.
 * It tries unescaping, and then LLM-based correction.
 * Results are cached to avoid redundant processing.
 *
 * @param currentContent The current content of the file.
 * @param originalParams The original EditToolParams
 * @param client The GeminiClient for LLM calls.
 * @returns A promise resolving to an object containing the (potentially corrected)
 *          EditToolParams (as CorrectedEditParams) and the final occurrences count.
 */
export async function ensureCorrectEdit(
  currentContent: string,
  originalParams: EditToolParams, // This is the EditToolParams from edit.ts, without \'corrected\'
  client: GeminiClient,
  abortSignal: AbortSignal,
): Promise<CorrectedEditResult> {
  const cacheKey = `${currentContent}---${originalParams.old_string}---${originalParams.new_string}`;
  const cachedResult = editCorrectionCache.get(cacheKey);
  if (cachedResult) {
    return cachedResult;
  }

  let finalNewString = originalParams.new_string;
  const newStringPotentiallyEscaped =
    unescapeStringForGeminiBug(originalParams.new_string) !==
    originalParams.new_string;

  const expectedReplacements = originalParams.expected_replacements ?? 1;

  let finalOldString = originalParams.old_string;
  let occurrences = countOccurrences(currentContent, finalOldString);

<<<<<<< HEAD
  if (occurrences === expectedReplacements) {
=======
  if (occurrences === (originalParams.expected_replacements ?? 1)) {
>>>>>>> 1dcf0a4c
    if (newStringPotentiallyEscaped) {
      finalNewString = await correctNewStringEscaping(
        client,
        finalOldString,
        originalParams.new_string,
        abortSignal,
      );
    }
<<<<<<< HEAD
  } else if (occurrences > expectedReplacements) {
=======
  } else if (occurrences > 1) {
    const expectedReplacements = originalParams.expected_replacements ?? 1;

    // If user expects multiple replacements, return as-is
    if (occurrences === expectedReplacements) {
      const result: CorrectedEditResult = {
        params: { ...originalParams },
        occurrences,
      };
      editCorrectionCache.set(cacheKey, result);
      return result;
    }

    // If user expects 1 but found multiple, try to correct (existing behavior)
    if (expectedReplacements === 1) {
      const result: CorrectedEditResult = {
        params: { ...originalParams },
        occurrences,
      };
      editCorrectionCache.set(cacheKey, result);
      return result;
    }

>>>>>>> 1dcf0a4c
    // If occurrences don't match expected, return as-is (will fail validation later)
    const result: CorrectedEditResult = {
      params: { ...originalParams },
      occurrences,
    };
    editCorrectionCache.set(cacheKey, result);
    return result;
  } else {
    // occurrences is 0 or some other unexpected state initially
    const unescapedOldStringAttempt = unescapeStringForGeminiBug(
      originalParams.old_string,
    );
    occurrences = countOccurrences(currentContent, unescapedOldStringAttempt);

<<<<<<< HEAD
    if (occurrences === expectedReplacements) {
=======
    if (occurrences === (originalParams.expected_replacements ?? 1)) {
>>>>>>> 1dcf0a4c
      finalOldString = unescapedOldStringAttempt;
      if (newStringPotentiallyEscaped) {
        finalNewString = await correctNewString(
          client,
          originalParams.old_string, // original old
          unescapedOldStringAttempt, // corrected old
          originalParams.new_string, // original new (which is potentially escaped)
          abortSignal,
        );
      }
    } else if (occurrences === 0) {
      const llmCorrectedOldString = await correctOldStringMismatch(
        client,
        currentContent,
        unescapedOldStringAttempt,
        abortSignal,
      );
      const llmOldOccurrences = countOccurrences(
        currentContent,
        llmCorrectedOldString,
      );

<<<<<<< HEAD
      if (llmOldOccurrences === expectedReplacements) {
=======
      if (llmOldOccurrences === (originalParams.expected_replacements ?? 1)) {
>>>>>>> 1dcf0a4c
        finalOldString = llmCorrectedOldString;
        occurrences = llmOldOccurrences;

        if (newStringPotentiallyEscaped) {
          const baseNewStringForLLMCorrection = unescapeStringForGeminiBug(
            originalParams.new_string,
          );
          finalNewString = await correctNewString(
            client,
            originalParams.old_string, // original old
            llmCorrectedOldString, // corrected old
            baseNewStringForLLMCorrection, // base new for correction
            abortSignal,
          );
        }
      } else {
        // LLM correction also failed for old_string
        const result: CorrectedEditResult = {
          params: { ...originalParams },
          occurrences: 0, // Explicitly 0 as LLM failed
        };
        editCorrectionCache.set(cacheKey, result);
        return result;
      }
    } else {
      // Unescaping old_string resulted in > 1 occurrences
      const result: CorrectedEditResult = {
        params: { ...originalParams },
        occurrences, // This will be > 1
      };
      editCorrectionCache.set(cacheKey, result);
      return result;
    }
  }

  const { targetString, pair } = trimPairIfPossible(
    finalOldString,
    finalNewString,
    currentContent,
<<<<<<< HEAD
    expectedReplacements,
=======
    originalParams,
>>>>>>> 1dcf0a4c
  );
  finalOldString = targetString;
  finalNewString = pair;

  // Final result construction
  const result: CorrectedEditResult = {
    params: {
      file_path: originalParams.file_path,
      old_string: finalOldString,
      new_string: finalNewString,
    },
    occurrences: countOccurrences(currentContent, finalOldString), // Recalculate occurrences with the final old_string
  };
  editCorrectionCache.set(cacheKey, result);
  return result;
}

export async function ensureCorrectFileContent(
  content: string,
  client: GeminiClient,
  abortSignal: AbortSignal,
): Promise<string> {
  const cachedResult = fileContentCorrectionCache.get(content);
  if (cachedResult) {
    return cachedResult;
  }

  const contentPotentiallyEscaped =
    unescapeStringForGeminiBug(content) !== content;
  if (!contentPotentiallyEscaped) {
    fileContentCorrectionCache.set(content, content);
    return content;
  }

  const correctedContent = await correctStringEscaping(
    content,
    client,
    abortSignal,
  );
  fileContentCorrectionCache.set(content, correctedContent);
  return correctedContent;
}

// Define the expected JSON schema for the LLM response for old_string correction
const OLD_STRING_CORRECTION_SCHEMA: SchemaUnion = {
  type: Type.OBJECT,
  properties: {
    corrected_target_snippet: {
      type: Type.STRING,
      description:
        'The corrected version of the target snippet that exactly and uniquely matches a segment within the provided file content.',
    },
  },
  required: ['corrected_target_snippet'],
};

export async function correctOldStringMismatch(
  geminiClient: GeminiClient,
  fileContent: string,
  problematicSnippet: string,
  abortSignal: AbortSignal,
): Promise<string> {
  const prompt = `
Context: A process needs to find an exact literal, unique match for a specific text snippet within a file's content. The provided snippet failed to match exactly. This is most likely because it has been overly escaped.

Task: Analyze the provided file content and the problematic target snippet. Identify the segment in the file content that the snippet was *most likely* intended to match. Output the *exact*, literal text of that segment from the file content. Focus *only* on removing extra escape characters and correcting formatting, whitespace, or minor differences to achieve a PERFECT literal match. The output must be the exact literal text as it appears in the file.

Problematic target snippet:
\`\`\`
${problematicSnippet}
\`\`\`

File Content:
\`\`\`
${fileContent}
\`\`\`

For example, if the problematic target snippet was "\\\\\\nconst greeting = \`Hello \\\\\`\${name}\\\\\`\`;" and the file content had content that looked like "\nconst greeting = \`Hello ${'\\`'}\${name}${'\\`'}\`;", then corrected_target_snippet should likely be "\nconst greeting = \`Hello ${'\\`'}\${name}${'\\`'}\`;" to fix the incorrect escaping to match the original file content.
If the differences are only in whitespace or formatting, apply similar whitespace/formatting changes to the corrected_target_snippet.

Return ONLY the corrected target snippet in the specified JSON format with the key 'corrected_target_snippet'. If no clear, unique match can be found, return an empty string for 'corrected_target_snippet'.
`.trim();

  const contents: Content[] = [{ role: 'user', parts: [{ text: prompt }] }];

  try {
    const result = await geminiClient.generateJson(
      contents,
      OLD_STRING_CORRECTION_SCHEMA,
      abortSignal,
      EditModel,
      EditConfig,
    );

    if (
      result &&
      typeof result.corrected_target_snippet === 'string' &&
      result.corrected_target_snippet.length > 0
    ) {
      return result.corrected_target_snippet;
    } else {
      return problematicSnippet;
    }
  } catch (error) {
    if (abortSignal.aborted) {
      throw error;
    }

    console.error(
      'Error during LLM call for old string snippet correction:',
      error,
    );

    return problematicSnippet;
  }
}

// Define the expected JSON schema for the new_string correction LLM response
const NEW_STRING_CORRECTION_SCHEMA: SchemaUnion = {
  type: Type.OBJECT,
  properties: {
    corrected_new_string: {
      type: Type.STRING,
      description:
        'The original_new_string adjusted to be a suitable replacement for the corrected_old_string, while maintaining the original intent of the change.',
    },
  },
  required: ['corrected_new_string'],
};

/**
 * Adjusts the new_string to align with a corrected old_string, maintaining the original intent.
 */
export async function correctNewString(
  geminiClient: GeminiClient,
  originalOldString: string,
  correctedOldString: string,
  originalNewString: string,
  abortSignal: AbortSignal,
): Promise<string> {
  if (originalOldString === correctedOldString) {
    return originalNewString;
  }

  const prompt = `
Context: A text replacement operation was planned. The original text to be replaced (original_old_string) was slightly different from the actual text in the file (corrected_old_string). The original_old_string has now been corrected to match the file content.
We now need to adjust the replacement text (original_new_string) so that it makes sense as a replacement for the corrected_old_string, while preserving the original intent of the change.

original_old_string (what was initially intended to be found):
\`\`\`
${originalOldString}
\`\`\`

corrected_old_string (what was actually found in the file and will be replaced):
\`\`\`
${correctedOldString}
\`\`\`

original_new_string (what was intended to replace original_old_string):
\`\`\`
${originalNewString}
\`\`\`

Task: Based on the differences between original_old_string and corrected_old_string, and the content of original_new_string, generate a corrected_new_string. This corrected_new_string should be what original_new_string would have been if it was designed to replace corrected_old_string directly, while maintaining the spirit of the original transformation.

For example, if original_old_string was "\\\\\\nconst greeting = \`Hello \\\\\`\${name}\\\\\`\`;" and corrected_old_string is "\nconst greeting = \`Hello ${'\\`'}\${name}${'\\`'}\`;", and original_new_string was "\\\\\\nconst greeting = \`Hello \\\\\`\${name} \${lastName}\\\\\`\`;", then corrected_new_string should likely be "\nconst greeting = \`Hello ${'\\`'}\${name} \${lastName}${'\\`'}\`;" to fix the incorrect escaping.
If the differences are only in whitespace or formatting, apply similar whitespace/formatting changes to the corrected_new_string.

Return ONLY the corrected string in the specified JSON format with the key 'corrected_new_string'. If no adjustment is deemed necessary or possible, return the original_new_string.
  `.trim();

  const contents: Content[] = [{ role: 'user', parts: [{ text: prompt }] }];

  try {
    const result = await geminiClient.generateJson(
      contents,
      NEW_STRING_CORRECTION_SCHEMA,
      abortSignal,
      EditModel,
      EditConfig,
    );

    if (
      result &&
      typeof result.corrected_new_string === 'string' &&
      result.corrected_new_string.length > 0
    ) {
      return result.corrected_new_string;
    } else {
      return originalNewString;
    }
  } catch (error) {
    if (abortSignal.aborted) {
      throw error;
    }

    console.error('Error during LLM call for new_string correction:', error);
    return originalNewString;
  }
}

const CORRECT_NEW_STRING_ESCAPING_SCHEMA: SchemaUnion = {
  type: Type.OBJECT,
  properties: {
    corrected_new_string_escaping: {
      type: Type.STRING,
      description:
        'The new_string with corrected escaping, ensuring it is a proper replacement for the old_string, especially considering potential over-escaping issues from previous LLM generations.',
    },
  },
  required: ['corrected_new_string_escaping'],
};

export async function correctNewStringEscaping(
  geminiClient: GeminiClient,
  oldString: string,
  potentiallyProblematicNewString: string,
  abortSignal: AbortSignal,
): Promise<string> {
  const prompt = `
Context: A text replacement operation is planned. The text to be replaced (old_string) has been correctly identified in the file. However, the replacement text (new_string) might have been improperly escaped by a previous LLM generation (e.g. too many backslashes for newlines like \\n instead of \n, or unnecessarily quotes like \\"Hello\\" instead of "Hello").

old_string (this is the exact text that will be replaced):
\`\`\`
${oldString}
\`\`\`

potentially_problematic_new_string (this is the text that should replace old_string, but MIGHT have bad escaping, or might be entirely correct):
\`\`\`
${potentiallyProblematicNewString}
\`\`\`

Task: Analyze the potentially_problematic_new_string. If it's syntactically invalid due to incorrect escaping (e.g., "\n", "\t", "\\", "\\'", "\\""), correct the invalid syntax. The goal is to ensure the new_string, when inserted into the code, will be a valid and correctly interpreted.

For example, if old_string is "foo" and potentially_problematic_new_string is "bar\\nbaz", the corrected_new_string_escaping should be "bar\nbaz".
If potentially_problematic_new_string is console.log(\\"Hello World\\"), it should be console.log("Hello World").

Return ONLY the corrected string in the specified JSON format with the key 'corrected_new_string_escaping'. If no escaping correction is needed, return the original potentially_problematic_new_string.
  `.trim();

  const contents: Content[] = [{ role: 'user', parts: [{ text: prompt }] }];

  try {
    const result = await geminiClient.generateJson(
      contents,
      CORRECT_NEW_STRING_ESCAPING_SCHEMA,
      abortSignal,
      EditModel,
      EditConfig,
    );

    if (
      result &&
      typeof result.corrected_new_string_escaping === 'string' &&
      result.corrected_new_string_escaping.length > 0
    ) {
      return result.corrected_new_string_escaping;
    } else {
      return potentiallyProblematicNewString;
    }
  } catch (error) {
    if (abortSignal.aborted) {
      throw error;
    }

    console.error(
      'Error during LLM call for new_string escaping correction:',
      error,
    );
    return potentiallyProblematicNewString;
  }
}

const CORRECT_STRING_ESCAPING_SCHEMA: SchemaUnion = {
  type: Type.OBJECT,
  properties: {
    corrected_string_escaping: {
      type: Type.STRING,
      description:
        'The string with corrected escaping, ensuring it is valid, specially considering potential over-escaping issues from previous LLM generations.',
    },
  },
  required: ['corrected_string_escaping'],
};

export async function correctStringEscaping(
  potentiallyProblematicString: string,
  client: GeminiClient,
  abortSignal: AbortSignal,
): Promise<string> {
  const prompt = `
Context: An LLM has just generated potentially_problematic_string and the text might have been improperly escaped (e.g. too many backslashes for newlines like \\n instead of \n, or unnecessarily quotes like \\"Hello\\" instead of "Hello").

potentially_problematic_string (this text MIGHT have bad escaping, or might be entirely correct):
\`\`\`
${potentiallyProblematicString}
\`\`\`

Task: Analyze the potentially_problematic_string. If it's syntactically invalid due to incorrect escaping (e.g., "\n", "\t", "\\", "\\'", "\\""), correct the invalid syntax. The goal is to ensure the text will be a valid and correctly interpreted.

For example, if potentially_problematic_string is "bar\\nbaz", the corrected_new_string_escaping should be "bar\nbaz".
If potentially_problematic_string is console.log(\\"Hello World\\"), it should be console.log("Hello World").

Return ONLY the corrected string in the specified JSON format with the key 'corrected_string_escaping'. If no escaping correction is needed, return the original potentially_problematic_string.
  `.trim();

  const contents: Content[] = [{ role: 'user', parts: [{ text: prompt }] }];

  try {
    const result = await client.generateJson(
      contents,
      CORRECT_STRING_ESCAPING_SCHEMA,
      abortSignal,
      EditModel,
      EditConfig,
    );

    if (
      result &&
      typeof result.corrected_new_string_escaping === 'string' &&
      result.corrected_new_string_escaping.length > 0
    ) {
      return result.corrected_new_string_escaping;
    } else {
      return potentiallyProblematicString;
    }
  } catch (error) {
    if (abortSignal.aborted) {
      throw error;
    }

    console.error(
      'Error during LLM call for string escaping correction:',
      error,
    );
    return potentiallyProblematicString;
  }
}

function trimPairIfPossible(
  target: string,
  trimIfTargetTrims: string,
  currentContent: string,
<<<<<<< HEAD
  expectedReplacements: number,
=======
  originalParams: EditToolParams,
>>>>>>> 1dcf0a4c
) {
  const trimmedTargetString = target.trim();
  if (target.length !== trimmedTargetString.length) {
    const trimmedTargetOccurrences = countOccurrences(
      currentContent,
      trimmedTargetString,
    );

<<<<<<< HEAD
    if (trimmedTargetOccurrences === expectedReplacements) {
=======
    if (
      trimmedTargetOccurrences === (originalParams.expected_replacements ?? 1)
    ) {
>>>>>>> 1dcf0a4c
      const trimmedReactiveString = trimIfTargetTrims.trim();
      return {
        targetString: trimmedTargetString,
        pair: trimmedReactiveString,
      };
    }
  }

  return {
    targetString: target,
    pair: trimIfTargetTrims,
  };
}

/**
 * Unescapes a string that might have been overly escaped by an LLM.
 */
export function unescapeStringForGeminiBug(inputString: string): string {
  // Regex explanation:
  // \\+ : Matches one or more literal backslash characters.
  // (n|t|r|'|"|`|\n) : This is a capturing group. It matches one of the following:
  //   n, t, r, ', ", ` : These match the literal characters 'n', 't', 'r', single quote, double quote, or backtick.
  //                       This handles cases like "\\n", "\\\\`", etc.
  //   \n                 : This matches an actual newline character. This handles cases where the input
  //                       string might have something like "\\\n" (a literal backslash followed by a newline).
  // g : Global flag, to replace all occurrences.

  return inputString.replace(/\\+(n|t|r|'|"|`|\n)/g, (match, capturedChar) => {
    // 'match' is the entire erroneous sequence, e.g., if the input (in memory) was "\\\\`", match is "\\\\`".
    // 'capturedChar' is the character that determines the true meaning, e.g., '`'.

    switch (capturedChar) {
      case 'n':
        return '\n'; // Correctly escaped: \n (newline character)
      case 't':
        return '\t'; // Correctly escaped: \t (tab character)
      case 'r':
        return '\r'; // Correctly escaped: \r (carriage return character)
      case "'":
        return "'"; // Correctly escaped: ' (apostrophe character)
      case '"':
        return '"'; // Correctly escaped: " (quotation mark character)
      case '`':
        return '`'; // Correctly escaped: ` (backtick character)
      case '\n': // This handles when 'capturedChar' is an actual newline
        return '\n'; // Replace the whole erroneous sequence (e.g., "\\\n" in memory) with a clean newline
      default:
        // This fallback should ideally not be reached if the regex captures correctly.
        // It would return the original matched sequence if an unexpected character was captured.
        return match;
    }
  });
}

/**
 * Counts occurrences of a substring in a string
 */
export function countOccurrences(str: string, substr: string): number {
  if (substr === '') {
    return 0;
  }
  let count = 0;
  let pos = str.indexOf(substr);
  while (pos !== -1) {
    count++;
    pos = str.indexOf(substr, pos + substr.length); // Start search after the current match
  }
  return count;
}

export function resetEditCorrectorCaches_TEST_ONLY() {
  editCorrectionCache.clear();
  fileContentCorrectionCache.clear();
}<|MERGE_RESOLUTION|>--- conflicted
+++ resolved
@@ -81,11 +81,7 @@
   let finalOldString = originalParams.old_string;
   let occurrences = countOccurrences(currentContent, finalOldString);
 
-<<<<<<< HEAD
   if (occurrences === expectedReplacements) {
-=======
-  if (occurrences === (originalParams.expected_replacements ?? 1)) {
->>>>>>> 1dcf0a4c
     if (newStringPotentiallyEscaped) {
       finalNewString = await correctNewStringEscaping(
         client,
@@ -94,10 +90,7 @@
         abortSignal,
       );
     }
-<<<<<<< HEAD
   } else if (occurrences > expectedReplacements) {
-=======
-  } else if (occurrences > 1) {
     const expectedReplacements = originalParams.expected_replacements ?? 1;
 
     // If user expects multiple replacements, return as-is
@@ -119,8 +112,7 @@
       editCorrectionCache.set(cacheKey, result);
       return result;
     }
-
->>>>>>> 1dcf0a4c
+    
     // If occurrences don't match expected, return as-is (will fail validation later)
     const result: CorrectedEditResult = {
       params: { ...originalParams },
@@ -135,11 +127,7 @@
     );
     occurrences = countOccurrences(currentContent, unescapedOldStringAttempt);
 
-<<<<<<< HEAD
     if (occurrences === expectedReplacements) {
-=======
-    if (occurrences === (originalParams.expected_replacements ?? 1)) {
->>>>>>> 1dcf0a4c
       finalOldString = unescapedOldStringAttempt;
       if (newStringPotentiallyEscaped) {
         finalNewString = await correctNewString(
@@ -162,11 +150,7 @@
         llmCorrectedOldString,
       );
 
-<<<<<<< HEAD
       if (llmOldOccurrences === expectedReplacements) {
-=======
-      if (llmOldOccurrences === (originalParams.expected_replacements ?? 1)) {
->>>>>>> 1dcf0a4c
         finalOldString = llmCorrectedOldString;
         occurrences = llmOldOccurrences;
 
@@ -206,11 +190,7 @@
     finalOldString,
     finalNewString,
     currentContent,
-<<<<<<< HEAD
     expectedReplacements,
-=======
-    originalParams,
->>>>>>> 1dcf0a4c
   );
   finalOldString = targetString;
   finalNewString = pair;
@@ -554,11 +534,7 @@
   target: string,
   trimIfTargetTrims: string,
   currentContent: string,
-<<<<<<< HEAD
   expectedReplacements: number,
-=======
-  originalParams: EditToolParams,
->>>>>>> 1dcf0a4c
 ) {
   const trimmedTargetString = target.trim();
   if (target.length !== trimmedTargetString.length) {
@@ -567,13 +543,7 @@
       trimmedTargetString,
     );
 
-<<<<<<< HEAD
     if (trimmedTargetOccurrences === expectedReplacements) {
-=======
-    if (
-      trimmedTargetOccurrences === (originalParams.expected_replacements ?? 1)
-    ) {
->>>>>>> 1dcf0a4c
       const trimmedReactiveString = trimIfTargetTrims.trim();
       return {
         targetString: trimmedTargetString,
