/**
 * @license
 * Copyright 2025 Google LLC
 * SPDX-License-Identifier: Apache-2.0
 */

// DISCLAIMER: This is a copied version of https://github.com/googleapis/js-genai/blob/main/src/chats.ts with the intention of working around a key bug
// where function responses are not treated as "valid" responses: b/420354090

import {
  GenerateContentResponse,
  Content,
  GenerateContentConfig,
  SendMessageParameters,
  createUserContent,
  Part,
  GenerateContentResponseUsageMetadata,
} from '@google/genai';
import { retryWithBackoff } from '../utils/retry.js';
import { isFunctionResponse } from '../utils/messageInspectors.js';
import { ContentGenerator, AuthType } from './contentGenerator.js';
import { Config } from '../config/config.js';
import {
  logApiRequest,
  logApiResponse,
  logApiError,
<<<<<<< HEAD
  getFinalUsageMetadata,
=======
>>>>>>> 8adc5869
} from '../telemetry/loggers.js';
import {
  getStructuredResponse,
  getStructuredResponseFromParts,
} from '../utils/generateContentResponseUtilities.js';
import {
  ApiErrorEvent,
  ApiRequestEvent,
  ApiResponseEvent,
} from '../telemetry/types.js';
import { DEFAULT_GEMINI_FLASH_MODEL } from '../config/models.js';

/**
 * Returns true if the response is valid, false otherwise.
 */
function isValidResponse(response: GenerateContentResponse): boolean {
  if (response.candidates === undefined || response.candidates.length === 0) {
    return false;
  }
  const content = response.candidates[0]?.content;
  if (content === undefined) {
    return false;
  }
  return isValidContent(content);
}

function isValidContent(content: Content): boolean {
  if (content.parts === undefined || content.parts.length === 0) {
    return false;
  }
  for (const part of content.parts) {
    if (part === undefined || Object.keys(part).length === 0) {
      return false;
    }
    if (!part.thought && part.text !== undefined && part.text === '') {
      return false;
    }
  }
  return true;
}

/**
 * Validates the history contains the correct roles.
 *
 * @throws Error if the history does not start with a user turn.
 * @throws Error if the history contains an invalid role.
 */
function validateHistory(history: Content[]) {
  for (const content of history) {
    if (content.role !== 'user' && content.role !== 'model') {
      throw new Error(`Role must be user or model, but got ${content.role}.`);
    }
  }
}

/**
 * Extracts the curated (valid) history from a comprehensive history.
 *
 * @remarks
 * The model may sometimes generate invalid or empty contents(e.g., due to safety
 * filters or recitation). Extracting valid turns from the history
 * ensures that subsequent requests could be accepted by the model.
 */
function extractCuratedHistory(comprehensiveHistory: Content[]): Content[] {
  if (comprehensiveHistory === undefined || comprehensiveHistory.length === 0) {
    return [];
  }
  const curatedHistory: Content[] = [];
  const length = comprehensiveHistory.length;
  let i = 0;
  while (i < length) {
    if (comprehensiveHistory[i].role === 'user') {
      curatedHistory.push(comprehensiveHistory[i]);
      i++;
    } else {
      const modelOutput: Content[] = [];
      let isValid = true;
      while (i < length && comprehensiveHistory[i].role === 'model') {
        modelOutput.push(comprehensiveHistory[i]);
        if (isValid && !isValidContent(comprehensiveHistory[i])) {
          isValid = false;
        }
        i++;
      }
      if (isValid) {
        curatedHistory.push(...modelOutput);
      } else {
        // Remove the last user input when model content is invalid.
        curatedHistory.pop();
      }
    }
  }
  return curatedHistory;
}

/**
 * Chat session that enables sending messages to the model with previous
 * conversation context.
 *
 * @remarks
 * The session maintains all the turns between user and model.
 */
export class GeminiChat {
  // A promise to represent the current state of the message being sent to the
  // model.
  private sendPromise: Promise<void> = Promise.resolve();

  constructor(
    private readonly config: Config,
    private readonly contentGenerator: ContentGenerator,
    private readonly generationConfig: GenerateContentConfig = {},
    private history: Content[] = [],
  ) {
    validateHistory(history);
  }

  private _getRequestTextFromContents(contents: Content[]): string {
    return contents
      .flatMap((content) => content.parts ?? [])
      .map((part) => part.text)
      .filter(Boolean)
      .join('');
  }

  private async _logApiRequest(
    contents: Content[],
    model: string,
  ): Promise<void> {
    const requestText = this._getRequestTextFromContents(contents);
    logApiRequest(this.config, new ApiRequestEvent(model, requestText));
  }

  private async _logApiResponse(
    durationMs: number,
    usageMetadata?: GenerateContentResponseUsageMetadata,
    responseText?: string,
  ): Promise<void> {
    logApiResponse(
      this.config,
      new ApiResponseEvent(
        this.config.getModel(),
        durationMs,
        usageMetadata,
        responseText,
      ),
    );
  }

  private _logApiError(durationMs: number, error: unknown): void {
    const errorMessage = error instanceof Error ? error.message : String(error);
    const errorType = error instanceof Error ? error.name : 'unknown';

    logApiError(
      this.config,
      new ApiErrorEvent(
        this.config.getModel(),
        errorMessage,
        durationMs,
        errorType,
      ),
    );
  }

  /**
   * Handles fallback to Flash model when persistent 429 errors occur for OAuth users.
   * Uses a fallback handler if provided by the config, otherwise returns null.
   */
  private async handleFlashFallback(authType?: string): Promise<string | null> {
    // Only handle fallback for OAuth users
    if (authType !== AuthType.LOGIN_WITH_GOOGLE) {
      return null;
    }

    const currentModel = this.config.getModel();
    const fallbackModel = DEFAULT_GEMINI_FLASH_MODEL;

    // Don't fallback if already using Flash model
    if (currentModel === fallbackModel) {
      return null;
    }

    // Check if config has a fallback handler (set by CLI package)
    const fallbackHandler = this.config.flashFallbackHandler;
    if (typeof fallbackHandler === 'function') {
      try {
        const accepted = await fallbackHandler(currentModel, fallbackModel);
        if (accepted) {
          this.config.setModel(fallbackModel);
          return fallbackModel;
        }
      } catch (error) {
        console.warn('Flash fallback handler failed:', error);
      }
    }

    return null;
  }

  /**
   * Sends a message to the model and returns the response.
   *
   * @remarks
   * This method will wait for the previous message to be processed before
   * sending the next message.
   *
   * @see {@link Chat#sendMessageStream} for streaming method.
   * @param params - parameters for sending messages within a chat session.
   * @returns The model's response.
   *
   * @example
   * ```ts
   * const chat = ai.chats.create({model: 'gemini-2.0-flash'});
   * const response = await chat.sendMessage({
   *   message: 'Why is the sky blue?'
   * });
   * console.log(response.text);
   * ```
   */
  async sendMessage(
    params: SendMessageParameters,
  ): Promise<GenerateContentResponse> {
    await this.sendPromise;
    const userContent = createUserContent(params.message);
    const requestContents = this.getHistory(true).concat(userContent);

    this._logApiRequest(requestContents, this.config.getModel());

    const startTime = Date.now();
    let response: GenerateContentResponse;

    try {
      const apiCall = () =>
        this.contentGenerator.generateContent({
          model: this.config.getModel() || DEFAULT_GEMINI_FLASH_MODEL,
          contents: requestContents,
          config: { ...this.generationConfig, ...params.config },
        });

      response = await retryWithBackoff(apiCall, {
        shouldRetry: (error: Error) => {
          if (error && error.message) {
            if (error.message.includes('429')) return true;
            if (error.message.match(/5\d{2}/)) return true;
          }
          return false;
        },
        onPersistent429: async (authType?: string) =>
          await this.handleFlashFallback(authType),
        authType: this.config.getContentGeneratorConfig()?.authType,
      });
      const durationMs = Date.now() - startTime;
      await this._logApiResponse(
        durationMs,
        response.usageMetadata,
        getStructuredResponse(response),
      );

      this.sendPromise = (async () => {
        const outputContent = response.candidates?.[0]?.content;
        // Because the AFC input contains the entire curated chat history in
        // addition to the new user input, we need to truncate the AFC history
        // to deduplicate the existing chat history.
        const fullAutomaticFunctionCallingHistory =
          response.automaticFunctionCallingHistory;
        const index = this.getHistory(true).length;
        let automaticFunctionCallingHistory: Content[] = [];
        if (fullAutomaticFunctionCallingHistory != null) {
          automaticFunctionCallingHistory =
            fullAutomaticFunctionCallingHistory.slice(index) ?? [];
        }
        const modelOutput = outputContent ? [outputContent] : [];
        this.recordHistory(
          userContent,
          modelOutput,
          automaticFunctionCallingHistory,
        );
      })();
      await this.sendPromise.catch(() => {
        // Resets sendPromise to avoid subsequent calls failing
        this.sendPromise = Promise.resolve();
      });
      return response;
    } catch (error) {
      const durationMs = Date.now() - startTime;
      this._logApiError(durationMs, error);
      this.sendPromise = Promise.resolve();
      throw error;
    }
  }

  /**
   * Sends a message to the model and returns the response in chunks.
   *
   * @remarks
   * This method will wait for the previous message to be processed before
   * sending the next message.
   *
   * @see {@link Chat#sendMessage} for non-streaming method.
   * @param params - parameters for sending the message.
   * @return The model's response.
   *
   * @example
   * ```ts
   * const chat = ai.chats.create({model: 'gemini-2.0-flash'});
   * const response = await chat.sendMessageStream({
   *   message: 'Why is the sky blue?'
   * });
   * for await (const chunk of response) {
   *   console.log(chunk.text);
   * }
   * ```
   */
  async sendMessageStream(
    params: SendMessageParameters,
  ): Promise<AsyncGenerator<GenerateContentResponse>> {
    await this.sendPromise;
    const userContent = createUserContent(params.message);
    const requestContents = this.getHistory(true).concat(userContent);
    this._logApiRequest(requestContents, this.config.getModel());

    const startTime = Date.now();

    try {
      const apiCall = () =>
        this.contentGenerator.generateContentStream({
          model: this.config.getModel(),
          contents: requestContents,
          config: { ...this.generationConfig, ...params.config },
        });

      // Note: Retrying streams can be complex. If generateContentStream itself doesn't handle retries
      // for transient issues internally before yielding the async generator, this retry will re-initiate
      // the stream. For simple 429/500 errors on initial call, this is fine.
      // If errors occur mid-stream, this setup won't resume the stream; it will restart it.
      const streamResponse = await retryWithBackoff(apiCall, {
        shouldRetry: (error: Error) => {
          // Check error messages for status codes, or specific error names if known
          if (error && error.message) {
            if (error.message.includes('429')) return true;
            if (error.message.match(/5\d{2}/)) return true;
          }
          return false; // Don't retry other errors by default
        },
        onPersistent429: async (authType?: string) =>
          await this.handleFlashFallback(authType),
        authType: this.config.getContentGeneratorConfig()?.authType,
      });

      // Resolve the internal tracking of send completion promise - `sendPromise`
      // for both success and failure response. The actual failure is still
      // propagated by the `await streamResponse`.
      this.sendPromise = Promise.resolve(streamResponse)
        .then(() => undefined)
        .catch(() => undefined);

      const result = this.processStreamResponse(
        streamResponse,
        userContent,
        startTime,
      );
      return result;
    } catch (error) {
      const durationMs = Date.now() - startTime;
      this._logApiError(durationMs, error);
      this.sendPromise = Promise.resolve();
      throw error;
    }
  }

  /**
   * Returns the chat history.
   *
   * @remarks
   * The history is a list of contents alternating between user and model.
   *
   * There are two types of history:
   * - The `curated history` contains only the valid turns between user and
   * model, which will be included in the subsequent requests sent to the model.
   * - The `comprehensive history` contains all turns, including invalid or
   *   empty model outputs, providing a complete record of the history.
   *
   * The history is updated after receiving the response from the model,
   * for streaming response, it means receiving the last chunk of the response.
   *
   * The `comprehensive history` is returned by default. To get the `curated
   * history`, set the `curated` parameter to `true`.
   *
   * @param curated - whether to return the curated history or the comprehensive
   *     history.
   * @return History contents alternating between user and model for the entire
   *     chat session.
   */
  getHistory(curated: boolean = false): Content[] {
    const history = curated
      ? extractCuratedHistory(this.history)
      : this.history;
    // Deep copy the history to avoid mutating the history outside of the
    // chat session.
    return structuredClone(history);
  }

  /**
   * Clears the chat history.
   */
  clearHistory(): void {
    this.history = [];
  }

  /**
   * Adds a new entry to the chat history.
   *
   * @param content - The content to add to the history.
   */
  addHistory(content: Content): void {
    this.history.push(content);
  }
  setHistory(history: Content[]): void {
    this.history = history;
  }

  getFinalUsageMetadata(
    chunks: GenerateContentResponse[],
  ): GenerateContentResponseUsageMetadata | undefined {
    const lastChunkWithMetadata = chunks
      .slice()
      .reverse()
      .find((chunk) => chunk.usageMetadata);

    return lastChunkWithMetadata?.usageMetadata;
  }

  private async *processStreamResponse(
    streamResponse: AsyncGenerator<GenerateContentResponse>,
    inputContent: Content,
    startTime: number,
  ) {
    const outputContent: Content[] = [];
    const chunks: GenerateContentResponse[] = [];
    let errorOccurred = false;

    try {
      for await (const chunk of streamResponse) {
        if (isValidResponse(chunk)) {
          chunks.push(chunk);
          const content = chunk.candidates?.[0]?.content;
          if (content !== undefined) {
            if (this.isThoughtContent(content)) {
              yield chunk;
              continue;
            }
            outputContent.push(content);
          }
        }
        yield chunk;
      }
    } catch (error) {
      errorOccurred = true;
      const durationMs = Date.now() - startTime;
      this._logApiError(durationMs, error);
      throw error;
    }

    if (!errorOccurred) {
      const durationMs = Date.now() - startTime;
      const allParts: Part[] = [];
      for (const content of outputContent) {
        if (content.parts) {
          allParts.push(...content.parts);
        }
      }
      const fullText = getStructuredResponseFromParts(allParts);
      await this._logApiResponse(
        durationMs,
<<<<<<< HEAD
        getFinalUsageMetadata(chunks),
=======
        this.getFinalUsageMetadata(chunks),
>>>>>>> 8adc5869
        fullText,
      );
    }
    this.recordHistory(inputContent, outputContent);
  }

  private recordHistory(
    userInput: Content,
    modelOutput: Content[],
    automaticFunctionCallingHistory?: Content[],
  ) {
    const nonThoughtModelOutput = modelOutput.filter(
      (content) => !this.isThoughtContent(content),
    );

    let outputContents: Content[] = [];
    if (
      nonThoughtModelOutput.length > 0 &&
      nonThoughtModelOutput.every((content) => content.role !== undefined)
    ) {
      outputContents = nonThoughtModelOutput;
    } else if (nonThoughtModelOutput.length === 0 && modelOutput.length > 0) {
      // This case handles when the model returns only a thought.
      // We don't want to add an empty model response in this case.
    } else {
      // When not a function response appends an empty content when model returns empty response, so that the
      // history is always alternating between user and model.
      // Workaround for: b/420354090
      if (!isFunctionResponse(userInput)) {
        outputContents.push({
          role: 'model',
          parts: [],
        } as Content);
      }
    }
    if (
      automaticFunctionCallingHistory &&
      automaticFunctionCallingHistory.length > 0
    ) {
      this.history.push(
        ...extractCuratedHistory(automaticFunctionCallingHistory),
      );
    } else {
      this.history.push(userInput);
    }

    // Consolidate adjacent model roles in outputContents
    const consolidatedOutputContents: Content[] = [];
    for (const content of outputContents) {
      if (this.isThoughtContent(content)) {
        continue;
      }
      const lastContent =
        consolidatedOutputContents[consolidatedOutputContents.length - 1];
      if (this.isTextContent(lastContent) && this.isTextContent(content)) {
        // If both current and last are text, combine their text into the lastContent's first part
        // and append any other parts from the current content.
        lastContent.parts[0].text += content.parts[0].text || '';
        if (content.parts.length > 1) {
          lastContent.parts.push(...content.parts.slice(1));
        }
      } else {
        consolidatedOutputContents.push(content);
      }
    }

    if (consolidatedOutputContents.length > 0) {
      const lastHistoryEntry = this.history[this.history.length - 1];
      const canMergeWithLastHistory =
        !automaticFunctionCallingHistory ||
        automaticFunctionCallingHistory.length === 0;

      if (
        canMergeWithLastHistory &&
        this.isTextContent(lastHistoryEntry) &&
        this.isTextContent(consolidatedOutputContents[0])
      ) {
        // If both current and last are text, combine their text into the lastHistoryEntry's first part
        // and append any other parts from the current content.
        lastHistoryEntry.parts[0].text +=
          consolidatedOutputContents[0].parts[0].text || '';
        if (consolidatedOutputContents[0].parts.length > 1) {
          lastHistoryEntry.parts.push(
            ...consolidatedOutputContents[0].parts.slice(1),
          );
        }
        consolidatedOutputContents.shift(); // Remove the first element as it's merged
      }
      this.history.push(...consolidatedOutputContents);
    }
  }

  private isTextContent(
    content: Content | undefined,
  ): content is Content & { parts: [{ text: string }, ...Part[]] } {
    return !!(
      content &&
      content.role === 'model' &&
      content.parts &&
      content.parts.length > 0 &&
      typeof content.parts[0].text === 'string' &&
      content.parts[0].text !== ''
    );
  }

  private isThoughtContent(
    content: Content | undefined,
  ): content is Content & { parts: [{ thought: boolean }, ...Part[]] } {
    return !!(
      content &&
      content.role === 'model' &&
      content.parts &&
      content.parts.length > 0 &&
      typeof content.parts[0].thought === 'boolean' &&
      content.parts[0].thought === true
    );
  }
}<|MERGE_RESOLUTION|>--- conflicted
+++ resolved
@@ -24,10 +24,6 @@
   logApiRequest,
   logApiResponse,
   logApiError,
-<<<<<<< HEAD
-  getFinalUsageMetadata,
-=======
->>>>>>> 8adc5869
 } from '../telemetry/loggers.js';
 import {
   getStructuredResponse,
@@ -501,11 +497,7 @@
       const fullText = getStructuredResponseFromParts(allParts);
       await this._logApiResponse(
         durationMs,
-<<<<<<< HEAD
-        getFinalUsageMetadata(chunks),
-=======
         this.getFinalUsageMetadata(chunks),
->>>>>>> 8adc5869
         fullText,
       );
     }
