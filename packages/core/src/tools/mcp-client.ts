/**
 * @license
 * Copyright 2025 Google LLC
 * SPDX-License-Identifier: Apache-2.0
 */

import { Client } from '@modelcontextprotocol/sdk/client/index.js';
import { StdioClientTransport } from '@modelcontextprotocol/sdk/client/stdio.js';
import { SSEClientTransport } from '@modelcontextprotocol/sdk/client/sse.js';
import {
  StreamableHTTPClientTransport,
  StreamableHTTPClientTransportOptions,
} from '@modelcontextprotocol/sdk/client/streamableHttp.js';
import { parse } from 'shell-quote';
import { MCPServerConfig } from '../config/config.js';
import { DiscoveredMCPTool } from './mcp-tool.js';
import {
  CallableTool,
  FunctionDeclaration,
  mcpToTool,
  Schema,
} from '@google/genai';
import { ToolRegistry } from './tool-registry.js';
import { GoogleAuth } from 'google-auth-library';

export const MCP_DEFAULT_TIMEOUT_MSEC = 10 * 60 * 1000; // default to 10 minutes

/**
 * Enum representing the connection status of an MCP server
 */
export enum MCPServerStatus {
  /** Server is disconnected or experiencing errors */
  DISCONNECTED = 'disconnected',
  /** Server is in the process of connecting */
  CONNECTING = 'connecting',
  /** Server is connected and ready to use */
  CONNECTED = 'connected',
}

/**
 * Enum representing the overall MCP discovery state
 */
export enum MCPDiscoveryState {
  /** Discovery has not started yet */
  NOT_STARTED = 'not_started',
  /** Discovery is currently in progress */
  IN_PROGRESS = 'in_progress',
  /** Discovery has completed (with or without errors) */
  COMPLETED = 'completed',
}

/**
 * Map to track the status of each MCP server within the core package
 */
const mcpServerStatusesInternal: Map<string, MCPServerStatus> = new Map();

/**
 * Track the overall MCP discovery state
 */
let mcpDiscoveryState: MCPDiscoveryState = MCPDiscoveryState.NOT_STARTED;

/**
 * Event listeners for MCP server status changes
 */
type StatusChangeListener = (
  serverName: string,
  status: MCPServerStatus,
) => void;
const statusChangeListeners: StatusChangeListener[] = [];

/**
 * Add a listener for MCP server status changes
 */
export function addMCPStatusChangeListener(
  listener: StatusChangeListener,
): void {
  statusChangeListeners.push(listener);
}

/**
 * Remove a listener for MCP server status changes
 */
export function removeMCPStatusChangeListener(
  listener: StatusChangeListener,
): void {
  const index = statusChangeListeners.indexOf(listener);
  if (index !== -1) {
    statusChangeListeners.splice(index, 1);
  }
}

/**
 * Update the status of an MCP server
 */
function updateMCPServerStatus(
  serverName: string,
  status: MCPServerStatus,
): void {
  mcpServerStatusesInternal.set(serverName, status);
  // Notify all listeners
  for (const listener of statusChangeListeners) {
    listener(serverName, status);
  }
}

/**
 * Get the current status of an MCP server
 */
export function getMCPServerStatus(serverName: string): MCPServerStatus {
  return (
    mcpServerStatusesInternal.get(serverName) || MCPServerStatus.DISCONNECTED
  );
}

/**
 * Get all MCP server statuses
 */
export function getAllMCPServerStatuses(): Map<string, MCPServerStatus> {
  return new Map(mcpServerStatusesInternal);
}

/**
 * Get the current MCP discovery state
 */
export function getMCPDiscoveryState(): MCPDiscoveryState {
  return mcpDiscoveryState;
}

export async function discoverMcpTools(
  mcpServers: Record<string, MCPServerConfig>,
  mcpServerCommand: string | undefined,
  toolRegistry: ToolRegistry,
): Promise<void> {
  // Set discovery state to in progress
  mcpDiscoveryState = MCPDiscoveryState.IN_PROGRESS;

  try {
    if (mcpServerCommand) {
      const cmd = mcpServerCommand;
      const args = parse(cmd, process.env) as string[];
      if (args.some((arg) => typeof arg !== 'string')) {
        throw new Error('failed to parse mcpServerCommand: ' + cmd);
      }
      // use generic server name 'mcp'
      mcpServers['mcp'] = {
        command: args[0],
        args: args.slice(1),
      };
    }

    const discoveryPromises = Object.entries(mcpServers).map(
      ([mcpServerName, mcpServerConfig]) =>
        connectAndDiscover(mcpServerName, mcpServerConfig, toolRegistry),
    );
    await Promise.all(discoveryPromises);

    // Mark discovery as completed
    mcpDiscoveryState = MCPDiscoveryState.COMPLETED;
  } catch (error) {
    // Still mark as completed even with errors
    mcpDiscoveryState = MCPDiscoveryState.COMPLETED;
    throw error;
  }
}

async function connectAndDiscover(
  mcpServerName: string,
  mcpServerConfig: MCPServerConfig,
  toolRegistry: ToolRegistry,
): Promise<void> {
  // Initialize the server status as connecting
  updateMCPServerStatus(mcpServerName, MCPServerStatus.CONNECTING);

  let transport;
  let requestInit;

  if (
    (mcpServerConfig.httpUrl || mcpServerConfig.url) &&
    mcpServerConfig.oauth
  ) {
    try {
      const auth = new GoogleAuth({
        scopes: 'https://www.googleapis.com/auth/userinfo.email',
      });
      const authClient = await auth.getClient();
      const headers = await authClient.getRequestHeaders();
      requestInit = {
        headers: headers as Record<string, string>,
      };
    } catch (error) {
      console.error(
        `Failed to get auth client or headers for MCP server '${mcpServerName}': ${error}`,
      );
      updateMCPServerStatus(mcpServerName, MCPServerStatus.DISCONNECTED);
      return;
    }
  }

  if (mcpServerConfig.httpUrl) {
    const transportOptions: StreamableHTTPClientTransportOptions = {};

    if (mcpServerConfig.headers) {
      transportOptions.requestInit = {
        headers: mcpServerConfig.headers,
      };
    }

    transport = new StreamableHTTPClientTransport(
      new URL(mcpServerConfig.httpUrl),
<<<<<<< HEAD
      {
        requestInit,
      },
=======
      transportOptions,
>>>>>>> 770f8628
    );
  } else if (mcpServerConfig.url) {
    transport = new SSEClientTransport(new URL(mcpServerConfig.url), {
      requestInit,
    });
  } else if (mcpServerConfig.command) {
    transport = new StdioClientTransport({
      command: mcpServerConfig.command,
      args: mcpServerConfig.args || [],
      env: {
        ...process.env,
        ...(mcpServerConfig.env || {}),
      } as Record<string, string>,
      cwd: mcpServerConfig.cwd,
      stderr: 'pipe',
    });
  } else {
    console.error(
      `MCP server '${mcpServerName}' has invalid configuration: missing httpUrl (for Streamable HTTP), url (for SSE), and command (for stdio). Skipping.`,
    );
    // Update status to disconnected
    updateMCPServerStatus(mcpServerName, MCPServerStatus.DISCONNECTED);
    return;
  }

  const mcpClient = new Client({
    name: 'gemini-cli-mcp-client',
    version: '0.0.1',
  });

  // patch Client.callTool to use request timeout as genai McpCallTool.callTool does not do it
  // TODO: remove this hack once GenAI SDK does callTool with request options
  if ('callTool' in mcpClient) {
    const origCallTool = mcpClient.callTool.bind(mcpClient);
    mcpClient.callTool = function (params, resultSchema, options) {
      return origCallTool(params, resultSchema, {
        ...options,
        timeout: mcpServerConfig.timeout ?? MCP_DEFAULT_TIMEOUT_MSEC,
      });
    };
  }

  try {
    await mcpClient.connect(transport, {
      timeout: mcpServerConfig.timeout ?? MCP_DEFAULT_TIMEOUT_MSEC,
    });
    // Connection successful
    updateMCPServerStatus(mcpServerName, MCPServerStatus.CONNECTED);
  } catch (error) {
    // Create a safe config object that excludes sensitive information
    const safeConfig = {
      command: mcpServerConfig.command,
      url: mcpServerConfig.url,
      httpUrl: mcpServerConfig.httpUrl,
      cwd: mcpServerConfig.cwd,
      timeout: mcpServerConfig.timeout,
      trust: mcpServerConfig.trust,
      // Exclude args, env, and headers which may contain sensitive data
    };

    let errorString =
      `failed to start or connect to MCP server '${mcpServerName}' ` +
      `${JSON.stringify(safeConfig)}; \n${error}`;
    if (process.env.SANDBOX) {
      errorString += `\nMake sure it is available in the sandbox`;
    }
    console.error(errorString);
    // Update status to disconnected
    updateMCPServerStatus(mcpServerName, MCPServerStatus.DISCONNECTED);
    return;
  }

  mcpClient.onerror = (error) => {
    console.error(`MCP ERROR (${mcpServerName}):`, error.toString());
    // Update status to disconnected on error
    updateMCPServerStatus(mcpServerName, MCPServerStatus.DISCONNECTED);
  };

  if (transport instanceof StdioClientTransport && transport.stderr) {
    transport.stderr.on('data', (data) => {
      const stderrStr = data.toString();
      // Filter out verbose INFO logs from some MCP servers
      if (!stderrStr.includes('] INFO')) {
        console.debug(`MCP STDERR (${mcpServerName}):`, stderrStr);
      }
    });
  }

  try {
    const mcpCallableTool: CallableTool = mcpToTool(mcpClient);
    const discoveredToolFunctions = await mcpCallableTool.tool();

    if (
      !discoveredToolFunctions ||
      !Array.isArray(discoveredToolFunctions.functionDeclarations)
    ) {
      console.error(
        `MCP server '${mcpServerName}' did not return valid tool function declarations. Skipping.`,
      );
      if (
        transport instanceof StdioClientTransport ||
        transport instanceof SSEClientTransport ||
        transport instanceof StreamableHTTPClientTransport
      ) {
        await transport.close();
      }
      // Update status to disconnected
      updateMCPServerStatus(mcpServerName, MCPServerStatus.DISCONNECTED);
      return;
    }

    for (const funcDecl of discoveredToolFunctions.functionDeclarations) {
      if (!funcDecl.name) {
        console.warn(
          `Discovered a function declaration without a name from MCP server '${mcpServerName}'. Skipping.`,
        );
        continue;
      }

      let toolNameForModel = funcDecl.name;

      // Replace invalid characters (based on 400 error message from Gemini API) with underscores
      toolNameForModel = toolNameForModel.replace(/[^a-zA-Z0-9_.-]/g, '_');

      const existingTool = toolRegistry.getTool(toolNameForModel);
      if (existingTool) {
        toolNameForModel = mcpServerName + '__' + toolNameForModel;
      }

      // If longer than 63 characters, replace middle with '___'
      // (Gemini API says max length 64, but actual limit seems to be 63)
      if (toolNameForModel.length > 63) {
        toolNameForModel =
          toolNameForModel.slice(0, 28) + '___' + toolNameForModel.slice(-32);
      }

      sanitizeParameters(funcDecl.parameters);

      // Ensure parameters is a valid JSON schema object, default to empty if not.
      const parameterSchema: Record<string, unknown> =
        funcDecl.parameters && typeof funcDecl.parameters === 'object'
          ? { ...(funcDecl.parameters as FunctionDeclaration) }
          : { type: 'object', properties: {} };

      toolRegistry.registerTool(
        new DiscoveredMCPTool(
          mcpCallableTool,
          mcpServerName,
          toolNameForModel,
          funcDecl.description ?? '',
          parameterSchema,
          funcDecl.name,
          mcpServerConfig.timeout ?? MCP_DEFAULT_TIMEOUT_MSEC,
          mcpServerConfig.trust,
        ),
      );
    }
  } catch (error) {
    console.error(
      `Failed to list or register tools for MCP server '${mcpServerName}': ${error}`,
    );
    // Ensure transport is cleaned up on error too
    if (
      transport instanceof StdioClientTransport ||
      transport instanceof SSEClientTransport ||
      transport instanceof StreamableHTTPClientTransport
    ) {
      await transport.close();
    }
    // Update status to disconnected
    updateMCPServerStatus(mcpServerName, MCPServerStatus.DISCONNECTED);
  }

  // If no tools were registered from this MCP server, the following 'if' block
  // will close the connection. This is done to conserve resources and prevent
  // an orphaned connection to a server that isn't providing any usable
  // functionality. Connections to servers that did provide tools are kept
  // open, as those tools will require the connection to function.
  if (toolRegistry.getToolsByServer(mcpServerName).length === 0) {
    console.log(
      `No tools registered from MCP server '${mcpServerName}'. Closing connection.`,
    );
    if (
      transport instanceof StdioClientTransport ||
      transport instanceof SSEClientTransport ||
      transport instanceof StreamableHTTPClientTransport
    ) {
      await transport.close();
      // Update status to disconnected
      updateMCPServerStatus(mcpServerName, MCPServerStatus.DISCONNECTED);
    }
  }
}

export function sanitizeParameters(schema?: Schema) {
  if (!schema) {
    return;
  }
  if (schema.anyOf) {
    // Vertex AI gets confused if both anyOf and default are set.
    schema.default = undefined;
    for (const item of schema.anyOf) {
      sanitizeParameters(item);
    }
  }
  if (schema.items) {
    sanitizeParameters(schema.items);
  }
  if (schema.properties) {
    for (const item of Object.values(schema.properties)) {
      sanitizeParameters(item);
    }
  }
}<|MERGE_RESOLUTION|>--- conflicted
+++ resolved
@@ -199,21 +199,18 @@
   if (mcpServerConfig.httpUrl) {
     const transportOptions: StreamableHTTPClientTransportOptions = {};
 
-    if (mcpServerConfig.headers) {
+    if (mcpServerConfig.headers || requestInit?.headers) {
       transportOptions.requestInit = {
-        headers: mcpServerConfig.headers,
+        headers: {
+          ...mcpServerConfig.headers,
+          ...(requestInit?.headers as Record<string, string>),
+        },
       };
     }
 
     transport = new StreamableHTTPClientTransport(
       new URL(mcpServerConfig.httpUrl),
-<<<<<<< HEAD
-      {
-        requestInit,
-      },
-=======
       transportOptions,
->>>>>>> 770f8628
     );
   } else if (mcpServerConfig.url) {
     transport = new SSEClientTransport(new URL(mcpServerConfig.url), {
