--- conflicted
+++ resolved
@@ -550,21 +550,6 @@
       );
     });
 
-<<<<<<< HEAD
-    it('should return error if old_string and new_string are identical', async () => {
-      fs.writeFileSync(filePath, 'Some content.', 'utf8');
-      const params: EditToolParams = {
-        file_path: filePath,
-        old_string: 'Some content.',
-        new_string: 'Some content.',
-      };
-      const result = await tool.execute(params, new AbortController().signal);
-      expect(result.llmContent).toMatch(
-        /The old_string and new_string parameters were effectively identical/,
-      );
-      expect(result.returnDisplay).toMatch(
-        /The proposed change resulted in no changes to the file./,
-=======
     it('should include modification message when proposed content is modified', async () => {
       const initialContent = 'This is some old text.';
       fs.writeFileSync(filePath, initialContent, 'utf8');
@@ -621,7 +606,6 @@
 
       expect(result.llmContent).not.toMatch(
         /User modified the `new_string` content/,
->>>>>>> 8adc5869
       );
     });
   });
