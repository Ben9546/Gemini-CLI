/**
 * @license
 * Copyright 2025 Google LLC
 * SPDX-License-Identifier: Apache-2.0
 */

<<<<<<< HEAD
import { ToolConfirmationOutcome } from '../tools/tools.js';
import { AuthType } from '../core/contentGenerator.js';
=======
import {
  AuthType,
  CompletedToolCall,
  ContentGeneratorConfig,
  EditTool,
  ErroredToolCall,
  GeminiClient,
  ToolConfirmationOutcome,
  ToolRegistry,
} from '../index.js';
>>>>>>> 8adc5869
import { logs } from '@opentelemetry/api-logs';
import { SemanticAttributes } from '@opentelemetry/semantic-conventions';
import { Config } from '../config/config.js';
import {
  EVENT_API_REQUEST,
  EVENT_API_RESPONSE,
  EVENT_CLI_CONFIG,
  EVENT_TOOL_CALL,
  EVENT_USER_PROMPT,
} from './constants.js';
import {
  logApiRequest,
  logApiResponse,
  logCliConfiguration,
  logUserPrompt,
  logToolCall,
<<<<<<< HEAD
  ToolCallDecision,
  getFinalUsageMetadata,
=======
>>>>>>> 8adc5869
} from './loggers.js';
import {
  ApiRequestEvent,
  ApiResponseEvent,
  StartSessionEvent,
  ToolCallDecision,
  ToolCallEvent,
  UserPromptEvent,
} from './types.js';
import * as metrics from './metrics.js';
import * as sdk from './sdk.js';
import { vi, describe, beforeEach, it, expect } from 'vitest';
<<<<<<< HEAD
import { GenerateContentResponse } from '@google/genai';
=======
import { GenerateContentResponseUsageMetadata } from '@google/genai';
import * as uiTelemetry from './uiTelemetry.js';
>>>>>>> 8adc5869

describe('loggers', () => {
  const mockLogger = {
    emit: vi.fn(),
  };
  const mockUiEvent = {
    addEvent: vi.fn(),
  };

  beforeEach(() => {
    vi.spyOn(sdk, 'isTelemetrySdkInitialized').mockReturnValue(true);
    vi.spyOn(logs, 'getLogger').mockReturnValue(mockLogger);
    vi.spyOn(uiTelemetry.uiTelemetryService, 'addEvent').mockImplementation(
      mockUiEvent.addEvent,
    );
    vi.useFakeTimers();
    vi.setSystemTime(new Date('2025-01-01T00:00:00.000Z'));
  });

  describe('logCliConfiguration', () => {
    it('should log the cli configuration', () => {
      const mockConfig = {
        getSessionId: () => 'test-session-id',
        getModel: () => 'test-model',
        getEmbeddingModel: () => 'test-embedding-model',
        getSandbox: () => true,
        getCoreTools: () => ['ls', 'read-file'],
        getApprovalMode: () => 'default',
        getContentGeneratorConfig: () => ({
          model: 'test-model',
          apiKey: 'test-api-key',
          authType: AuthType.USE_VERTEX_AI,
        }),
        getTelemetryEnabled: () => true,
        getUsageStatisticsEnabled: () => true,
        getTelemetryLogPromptsEnabled: () => true,
        getFileFilteringRespectGitIgnore: () => true,
        getFileFilteringAllowBuildArtifacts: () => false,
        getDebugMode: () => true,
        getMcpServers: () => ({
          'test-server': {
            command: 'test-command',
          },
        }),
        getQuestion: () => 'test-question',
        getTargetDir: () => 'target-dir',
        getProxy: () => 'http://test.proxy.com:8080',
      } as unknown as Config;

      const startSessionEvent = new StartSessionEvent(mockConfig);
      logCliConfiguration(mockConfig, startSessionEvent);

      expect(mockLogger.emit).toHaveBeenCalledWith({
        body: 'CLI configuration loaded.',
        attributes: {
          'session.id': 'test-session-id',
          'event.name': EVENT_CLI_CONFIG,
          'event.timestamp': '2025-01-01T00:00:00.000Z',
          model: 'test-model',
          embedding_model: 'test-embedding-model',
          sandbox_enabled: true,
          core_tools_enabled: 'ls,read-file',
          approval_mode: 'default',
          api_key_enabled: true,
          vertex_ai_enabled: true,
          log_user_prompts_enabled: true,
          file_filtering_respect_git_ignore: true,
          debug_mode: true,
          mcp_servers: 'test-server',
        },
      });
    });
  });

  describe('logUserPrompt', () => {
    const mockConfig = {
      getSessionId: () => 'test-session-id',
      getTelemetryEnabled: () => true,
      getTelemetryLogPromptsEnabled: () => true,
      getUsageStatisticsEnabled: () => true,
    } as unknown as Config;

    it('should log a user prompt', () => {
      const event = new UserPromptEvent(11, 'test-prompt');

      logUserPrompt(mockConfig, event);

      expect(mockLogger.emit).toHaveBeenCalledWith({
        body: 'User prompt. Length: 11.',
        attributes: {
          'session.id': 'test-session-id',
          'event.name': EVENT_USER_PROMPT,
          'event.timestamp': '2025-01-01T00:00:00.000Z',
          prompt_length: 11,
          prompt: 'test-prompt',
        },
      });
    });

    it('should not log prompt if disabled', () => {
      const mockConfig = {
        getSessionId: () => 'test-session-id',
        getTelemetryEnabled: () => true,
        getTelemetryLogPromptsEnabled: () => false,
        getTargetDir: () => 'target-dir',
        getUsageStatisticsEnabled: () => true,
      } as unknown as Config;
      const event = new UserPromptEvent(11, 'test-prompt');

      logUserPrompt(mockConfig, event);

      expect(mockLogger.emit).toHaveBeenCalledWith({
        body: 'User prompt. Length: 11.',
        attributes: {
          'session.id': 'test-session-id',
          'event.name': EVENT_USER_PROMPT,
          'event.timestamp': '2025-01-01T00:00:00.000Z',
          prompt_length: 11,
        },
      });
    });
  });

  describe('logApiResponse', () => {
    const mockConfig = {
      getSessionId: () => 'test-session-id',
      getTargetDir: () => 'target-dir',
      getUsageStatisticsEnabled: () => true,
      getTelemetryEnabled: () => true,
      getTelemetryLogPromptsEnabled: () => true,
    } as Config;

    const mockMetrics = {
      recordApiResponseMetrics: vi.fn(),
      recordTokenUsageMetrics: vi.fn(),
    };

    beforeEach(() => {
      vi.spyOn(metrics, 'recordApiResponseMetrics').mockImplementation(
        mockMetrics.recordApiResponseMetrics,
      );
      vi.spyOn(metrics, 'recordTokenUsageMetrics').mockImplementation(
        mockMetrics.recordTokenUsageMetrics,
      );
    });

    it('should log an API response with all fields', () => {
      const usageData: GenerateContentResponseUsageMetadata = {
        promptTokenCount: 17,
        candidatesTokenCount: 50,
        cachedContentTokenCount: 10,
        thoughtsTokenCount: 5,
        toolUsePromptTokenCount: 2,
      };
      const event = new ApiResponseEvent(
        'test-model',
        100,
        usageData,
        'test-response',
      );

      logApiResponse(mockConfig, event);

      expect(mockLogger.emit).toHaveBeenCalledWith({
        body: 'API response from test-model. Status: 200. Duration: 100ms.',
        attributes: {
          'session.id': 'test-session-id',
          'event.name': EVENT_API_RESPONSE,
          'event.timestamp': '2025-01-01T00:00:00.000Z',
          [SemanticAttributes.HTTP_STATUS_CODE]: 200,
          model: 'test-model',
          status_code: 200,
          duration_ms: 100,
          input_token_count: 17,
          output_token_count: 50,
          cached_content_token_count: 10,
          thoughts_token_count: 5,
          tool_token_count: 2,
          total_token_count: 0,
          response_text: 'test-response',
        },
      });

      expect(mockMetrics.recordApiResponseMetrics).toHaveBeenCalledWith(
        mockConfig,
        'test-model',
        100,
        200,
        undefined,
      );

      expect(mockMetrics.recordTokenUsageMetrics).toHaveBeenCalledWith(
        mockConfig,
        'test-model',
        50,
        'output',
      );

      expect(mockUiEvent.addEvent).toHaveBeenCalledWith({
        ...event,
        'event.name': EVENT_API_RESPONSE,
        'event.timestamp': '2025-01-01T00:00:00.000Z',
      });
    });

    it('should log an API response with an error', () => {
      const usageData: GenerateContentResponseUsageMetadata = {
        promptTokenCount: 17,
        candidatesTokenCount: 50,
        cachedContentTokenCount: 10,
        thoughtsTokenCount: 5,
        toolUsePromptTokenCount: 2,
      };
      const event = new ApiResponseEvent(
        'test-model',
        100,
        usageData,
        'test-response',
        'test-error',
      );

      logApiResponse(mockConfig, event);

      expect(mockLogger.emit).toHaveBeenCalledWith({
        body: 'API response from test-model. Status: 200. Duration: 100ms.',
        attributes: {
          'session.id': 'test-session-id',
          ...event,
          'event.name': EVENT_API_RESPONSE,
          'event.timestamp': '2025-01-01T00:00:00.000Z',
          'error.message': 'test-error',
        },
      });

      expect(mockUiEvent.addEvent).toHaveBeenCalledWith({
        ...event,
        'event.name': EVENT_API_RESPONSE,
        'event.timestamp': '2025-01-01T00:00:00.000Z',
      });
    });
  });

  describe('logApiRequest', () => {
    const mockConfig = {
      getSessionId: () => 'test-session-id',
      getTargetDir: () => 'target-dir',
      getUsageStatisticsEnabled: () => true,
      getTelemetryEnabled: () => true,
      getTelemetryLogPromptsEnabled: () => true,
    } as Config;

    it('should log an API request with request_text', () => {
      const event = new ApiRequestEvent('test-model', 'This is a test request');

      logApiRequest(mockConfig, event);

      expect(mockLogger.emit).toHaveBeenCalledWith({
        body: 'API request to test-model.',
        attributes: {
          'session.id': 'test-session-id',
          'event.name': EVENT_API_REQUEST,
          'event.timestamp': '2025-01-01T00:00:00.000Z',
          model: 'test-model',
          request_text: 'This is a test request',
        },
      });
    });

    it('should log an API request without request_text', () => {
      const event = new ApiRequestEvent('test-model');

      logApiRequest(mockConfig, event);

      expect(mockLogger.emit).toHaveBeenCalledWith({
        body: 'API request to test-model.',
        attributes: {
          'session.id': 'test-session-id',
          'event.name': EVENT_API_REQUEST,
          'event.timestamp': '2025-01-01T00:00:00.000Z',
          model: 'test-model',
        },
      });
    });
  });

  describe('logToolCall', () => {
    const cfg1 = {
      getSessionId: () => 'test-session-id',
      getTargetDir: () => 'target-dir',
      getGeminiClient: () => mockGeminiClient,
    } as Config;
    const cfg2 = {
      getSessionId: () => 'test-session-id',
      getTargetDir: () => 'target-dir',
      getProxy: () => 'http://test.proxy.com:8080',
      getContentGeneratorConfig: () =>
        ({ model: 'test-model' }) as ContentGeneratorConfig,
      getModel: () => 'test-model',
      getEmbeddingModel: () => 'test-embedding-model',
      getWorkingDir: () => 'test-working-dir',
      getSandbox: () => true,
      getCoreTools: () => ['ls', 'read-file'],
      getApprovalMode: () => 'default',
      getTelemetryLogPromptsEnabled: () => true,
      getFileFilteringRespectGitIgnore: () => true,
      getFileFilteringAllowBuildArtifacts: () => false,
      getDebugMode: () => true,
      getMcpServers: () => ({
        'test-server': {
          command: 'test-command',
        },
      }),
      getQuestion: () => 'test-question',
      getToolRegistry: () => new ToolRegistry(cfg1),
      getFullContext: () => false,
      getUserMemory: () => 'user-memory',
    } as unknown as Config;

    const mockGeminiClient = new GeminiClient(cfg2);
    const mockConfig = {
      getSessionId: () => 'test-session-id',
      getTargetDir: () => 'target-dir',
      getGeminiClient: () => mockGeminiClient,
      getUsageStatisticsEnabled: () => true,
      getTelemetryEnabled: () => true,
      getTelemetryLogPromptsEnabled: () => true,
    } as Config;

    const mockMetrics = {
      recordToolCallMetrics: vi.fn(),
    };

    beforeEach(() => {
      vi.spyOn(metrics, 'recordToolCallMetrics').mockImplementation(
        mockMetrics.recordToolCallMetrics,
      );
      mockLogger.emit.mockReset();
    });

    it('should log a tool call with all fields', () => {
      const call: CompletedToolCall = {
        status: 'success',
        request: {
          name: 'test-function',
          args: {
            arg1: 'value1',
            arg2: 2,
          },
          callId: 'test-call-id',
          isClientInitiated: true,
        },
        response: {
          callId: 'test-call-id',
          responseParts: 'test-response',
          resultDisplay: undefined,
          error: undefined,
        },
        tool: new EditTool(mockConfig),
        durationMs: 100,
        outcome: ToolConfirmationOutcome.ProceedOnce,
      };
      const event = new ToolCallEvent(call);

      logToolCall(mockConfig, event);

      expect(mockLogger.emit).toHaveBeenCalledWith({
        body: 'Tool call: test-function. Decision: accept. Success: true. Duration: 100ms.',
        attributes: {
          'session.id': 'test-session-id',
          'event.name': EVENT_TOOL_CALL,
          'event.timestamp': '2025-01-01T00:00:00.000Z',
          function_name: 'test-function',
          function_args: JSON.stringify(
            {
              arg1: 'value1',
              arg2: 2,
            },
            null,
            2,
          ),
          duration_ms: 100,
          success: true,
          decision: ToolCallDecision.ACCEPT,
        },
      });

      expect(mockMetrics.recordToolCallMetrics).toHaveBeenCalledWith(
        mockConfig,
        'test-function',
        100,
        true,
        ToolCallDecision.ACCEPT,
      );

      expect(mockUiEvent.addEvent).toHaveBeenCalledWith({
        ...event,
        'event.name': EVENT_TOOL_CALL,
        'event.timestamp': '2025-01-01T00:00:00.000Z',
      });
    });
    it('should log a tool call with a reject decision', () => {
      const call: ErroredToolCall = {
        status: 'error',
        request: {
          name: 'test-function',
          args: {
            arg1: 'value1',
            arg2: 2,
          },
          callId: 'test-call-id',
          isClientInitiated: true,
        },
        response: {
          callId: 'test-call-id',
          responseParts: 'test-response',
          resultDisplay: undefined,
          error: undefined,
        },
        durationMs: 100,
        outcome: ToolConfirmationOutcome.Cancel,
      };
      const event = new ToolCallEvent(call);

      logToolCall(mockConfig, event);

      expect(mockLogger.emit).toHaveBeenCalledWith({
        body: 'Tool call: test-function. Decision: reject. Success: false. Duration: 100ms.',
        attributes: {
          'session.id': 'test-session-id',
          'event.name': EVENT_TOOL_CALL,
          'event.timestamp': '2025-01-01T00:00:00.000Z',
          function_name: 'test-function',
          function_args: JSON.stringify(
            {
              arg1: 'value1',
              arg2: 2,
            },
            null,
            2,
          ),
          duration_ms: 100,
          success: false,
          decision: ToolCallDecision.REJECT,
        },
      });

      expect(mockMetrics.recordToolCallMetrics).toHaveBeenCalledWith(
        mockConfig,
        'test-function',
        100,
        false,
        ToolCallDecision.REJECT,
      );

      expect(mockUiEvent.addEvent).toHaveBeenCalledWith({
        ...event,
        'event.name': EVENT_TOOL_CALL,
        'event.timestamp': '2025-01-01T00:00:00.000Z',
      });
    });

    it('should log a tool call with a modify decision', () => {
      const call: CompletedToolCall = {
        status: 'success',
        request: {
          name: 'test-function',
          args: {
            arg1: 'value1',
            arg2: 2,
          },
          callId: 'test-call-id',
          isClientInitiated: true,
        },
        response: {
          callId: 'test-call-id',
          responseParts: 'test-response',
          resultDisplay: undefined,
          error: undefined,
        },
        outcome: ToolConfirmationOutcome.ModifyWithEditor,
        tool: new EditTool(mockConfig),
        durationMs: 100,
      };
      const event = new ToolCallEvent(call);

      logToolCall(mockConfig, event);

      expect(mockLogger.emit).toHaveBeenCalledWith({
        body: 'Tool call: test-function. Decision: modify. Success: true. Duration: 100ms.',
        attributes: {
          'session.id': 'test-session-id',
          'event.name': EVENT_TOOL_CALL,
          'event.timestamp': '2025-01-01T00:00:00.000Z',
          function_name: 'test-function',
          function_args: JSON.stringify(
            {
              arg1: 'value1',
              arg2: 2,
            },
            null,
            2,
          ),
          duration_ms: 100,
          success: true,
          decision: ToolCallDecision.MODIFY,
        },
      });

      expect(mockMetrics.recordToolCallMetrics).toHaveBeenCalledWith(
        mockConfig,
        'test-function',
        100,
        true,
        ToolCallDecision.MODIFY,
      );

      expect(mockUiEvent.addEvent).toHaveBeenCalledWith({
        ...event,
        'event.name': EVENT_TOOL_CALL,
        'event.timestamp': '2025-01-01T00:00:00.000Z',
      });
    });

    it('should log a tool call without a decision', () => {
      const call: CompletedToolCall = {
        status: 'success',
        request: {
          name: 'test-function',
          args: {
            arg1: 'value1',
            arg2: 2,
          },
          callId: 'test-call-id',
          isClientInitiated: true,
        },
        response: {
          callId: 'test-call-id',
          responseParts: 'test-response',
          resultDisplay: undefined,
          error: undefined,
        },
        tool: new EditTool(mockConfig),
        durationMs: 100,
      };
      const event = new ToolCallEvent(call);

      logToolCall(mockConfig, event);

      expect(mockLogger.emit).toHaveBeenCalledWith({
        body: 'Tool call: test-function. Success: true. Duration: 100ms.',
        attributes: {
          'session.id': 'test-session-id',
          'event.name': EVENT_TOOL_CALL,
          'event.timestamp': '2025-01-01T00:00:00.000Z',
          function_name: 'test-function',
          function_args: JSON.stringify(
            {
              arg1: 'value1',
              arg2: 2,
            },
            null,
            2,
          ),
          duration_ms: 100,
          success: true,
        },
      });

      expect(mockMetrics.recordToolCallMetrics).toHaveBeenCalledWith(
        mockConfig,
        'test-function',
        100,
        true,
        undefined,
      );

      expect(mockUiEvent.addEvent).toHaveBeenCalledWith({
        ...event,
        'event.name': EVENT_TOOL_CALL,
        'event.timestamp': '2025-01-01T00:00:00.000Z',
      });
    });

    it('should log a failed tool call with an error', () => {
      const call: ErroredToolCall = {
        status: 'error',
        request: {
          name: 'test-function',
          args: {
            arg1: 'value1',
            arg2: 2,
          },
          callId: 'test-call-id',
          isClientInitiated: true,
        },
        response: {
          callId: 'test-call-id',
          responseParts: 'test-response',
          resultDisplay: undefined,
          error: {
            name: 'test-error-type',
            message: 'test-error',
          },
        },
        durationMs: 100,
      };
      const event = new ToolCallEvent(call);

      logToolCall(mockConfig, event);

      expect(mockLogger.emit).toHaveBeenCalledWith({
        body: 'Tool call: test-function. Success: false. Duration: 100ms.',
        attributes: {
          'session.id': 'test-session-id',
          'event.name': EVENT_TOOL_CALL,
          'event.timestamp': '2025-01-01T00:00:00.000Z',
          function_name: 'test-function',
          function_args: JSON.stringify(
            {
              arg1: 'value1',
              arg2: 2,
            },
            null,
            2,
          ),
          duration_ms: 100,
          success: false,
          error: 'test-error',
          'error.message': 'test-error',
          error_type: 'test-error-type',
          'error.type': 'test-error-type',
        },
      });

      expect(mockMetrics.recordToolCallMetrics).toHaveBeenCalledWith(
        mockConfig,
        'test-function',
        100,
        false,
        undefined,
      );

      expect(mockUiEvent.addEvent).toHaveBeenCalledWith({
        ...event,
        'event.name': EVENT_TOOL_CALL,
        'event.timestamp': '2025-01-01T00:00:00.000Z',
      });
    });
  });
});

describe('getFinalUsageMetadata', () => {
  const createMockResponse = (
    usageMetadata?: GenerateContentResponse['usageMetadata'],
  ): GenerateContentResponse =>
    ({
      text: () => '',
      data: () => ({}) as Record<string, unknown>,
      functionCalls: () => [],
      executableCode: () => [],
      codeExecutionResult: () => [],
      usageMetadata,
    }) as unknown as GenerateContentResponse;

  it('should return the usageMetadata from the last chunk that has it', () => {
    const chunks: GenerateContentResponse[] = [
      createMockResponse({
        promptTokenCount: 10,
        candidatesTokenCount: 20,
        totalTokenCount: 30,
      }),
      createMockResponse(),
      createMockResponse({
        promptTokenCount: 15,
        candidatesTokenCount: 25,
        totalTokenCount: 40,
      }),
      createMockResponse(),
    ];

    const result = getFinalUsageMetadata(chunks);
    expect(result).toEqual({
      promptTokenCount: 15,
      candidatesTokenCount: 25,
      totalTokenCount: 40,
    });
  });

  it('should return undefined if no chunks have usageMetadata', () => {
    const chunks: GenerateContentResponse[] = [
      createMockResponse(),
      createMockResponse(),
      createMockResponse(),
    ];

    const result = getFinalUsageMetadata(chunks);
    expect(result).toBeUndefined();
  });

  it('should return the metadata from the only chunk if it has it', () => {
    const chunks: GenerateContentResponse[] = [
      createMockResponse({
        promptTokenCount: 1,
        candidatesTokenCount: 2,
        totalTokenCount: 3,
      }),
    ];

    const result = getFinalUsageMetadata(chunks);
    expect(result).toEqual({
      promptTokenCount: 1,
      candidatesTokenCount: 2,
      totalTokenCount: 3,
    });
  });

  it('should return undefined for an empty array of chunks', () => {
    const chunks: GenerateContentResponse[] = [];
    const result = getFinalUsageMetadata(chunks);
    expect(result).toBeUndefined();
  });
});<|MERGE_RESOLUTION|>--- conflicted
+++ resolved
@@ -4,10 +4,6 @@
  * SPDX-License-Identifier: Apache-2.0
  */
 
-<<<<<<< HEAD
-import { ToolConfirmationOutcome } from '../tools/tools.js';
-import { AuthType } from '../core/contentGenerator.js';
-=======
 import {
   AuthType,
   CompletedToolCall,
@@ -18,7 +14,6 @@
   ToolConfirmationOutcome,
   ToolRegistry,
 } from '../index.js';
->>>>>>> 8adc5869
 import { logs } from '@opentelemetry/api-logs';
 import { SemanticAttributes } from '@opentelemetry/semantic-conventions';
 import { Config } from '../config/config.js';
@@ -35,11 +30,6 @@
   logCliConfiguration,
   logUserPrompt,
   logToolCall,
-<<<<<<< HEAD
-  ToolCallDecision,
-  getFinalUsageMetadata,
-=======
->>>>>>> 8adc5869
 } from './loggers.js';
 import {
   ApiRequestEvent,
@@ -52,12 +42,8 @@
 import * as metrics from './metrics.js';
 import * as sdk from './sdk.js';
 import { vi, describe, beforeEach, it, expect } from 'vitest';
-<<<<<<< HEAD
-import { GenerateContentResponse } from '@google/genai';
-=======
 import { GenerateContentResponseUsageMetadata } from '@google/genai';
 import * as uiTelemetry from './uiTelemetry.js';
->>>>>>> 8adc5869
 
 describe('loggers', () => {
   const mockLogger = {
