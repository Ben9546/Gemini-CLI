/**
 * @license
 * Copyright 2025 Google LLC
 * SPDX-License-Identifier: Apache-2.0
 */

import { Buffer } from 'buffer';
import * as https from 'https';
import {
  StartSessionEvent,
  EndSessionEvent,
  UserPromptEvent,
  ToolCallEvent,
  ApiRequestEvent,
  ApiResponseEvent,
  ApiErrorEvent,
} from '../types.js';
import { EventMetadataKey } from './event-metadata-key.js';
import { Config } from '../../config/config.js';
<<<<<<< HEAD
import { HttpError, retryWithBackoff } from '../../utils/retry.js';
import { getInstallationId, getObfuscatedGoogleAccountId } from '../../utils/user_id.js';
=======
import { getInstallationId } from '../../utils/user_id.js';
import { getGoogleAccountId } from '../../utils/user_id.js';
>>>>>>> 9ff3592e

const start_session_event_name = 'start_session';
const new_prompt_event_name = 'new_prompt';
const tool_call_event_name = 'tool_call';
const api_request_event_name = 'api_request';
const api_response_event_name = 'api_response';
const api_error_event_name = 'api_error';
const end_session_event_name = 'end_session';

export interface LogResponse {
  nextRequestWaitMs?: number;
}

// Singleton class for batch posting log events to Clearcut. When a new event comes in, the elapsed time
// is checked and events are flushed to Clearcut if at least a minute has passed since the last flush.
export class ClearcutLogger {
  private static instance: ClearcutLogger;
  private config?: Config;
  // eslint-disable-next-line @typescript-eslint/no-explicit-any -- Clearcut expects this format.
  private readonly events: any = [];
  private last_flush_time: number = Date.now();
  private flush_interval_ms: number = 1000 * 60; // Wait at least a minute before flushing events.

  private constructor(config?: Config) {
    this.config = config;
  }

  static getInstance(config?: Config): ClearcutLogger | undefined {
    if (config === undefined || !config?.getUsageStatisticsEnabled())
      return undefined;
    if (!ClearcutLogger.instance) {
      ClearcutLogger.instance = new ClearcutLogger(config);
    }
    return ClearcutLogger.instance;
  }

  // eslint-disable-next-line @typescript-eslint/no-explicit-any -- Clearcut expects this format.
  enqueueLogEvent(event: any): void {
    this.events.push([
      {
        event_time_ms: Date.now(),
        source_extension_json: JSON.stringify(event),
      },
    ]);
  }

  createLogEvent(name: string, data: object): object {
    return {
      console_type: 'GEMINI_CLI',
      application: 102,
      event_name: name,
      client_install_id: getInstallationId(),
      event_metadata: [data] as object[],
    };
  }

  flushIfNeeded(): void {
    if (Date.now() - this.last_flush_time < this.flush_interval_ms) {
      return;
    }

    // Fire and forget - don't await
    this.flushToClearcut().catch((error) => {
      console.debug('Error flushing to Clearcut:', error);
    });
  }

  async flushToClearcut(): Promise<LogResponse> {
    if (this.config?.getDebugMode()) {
      console.log('Flushing log events to Clearcut.');
    }
    const eventsToSend = [...this.events];
<<<<<<< HEAD
    if (eventsToSend.length === 0) {
      return {};
    }

    const flushFn = () =>
      new Promise<Buffer>((resolve, reject) => {
        const request = [
          {
            log_source_name: 'CONCORD',
            request_time_ms: Date.now(),
            log_event: eventsToSend,
          },
        ];
        const body = JSON.stringify(request);
        const options = {
          hostname: 'play.googleapis.com',
          path: '/log',
          method: 'POST',
          headers: { 'Content-Length': Buffer.byteLength(body) },
        };
        const bufs: Buffer[] = [];
        const req = https.request(options, (res) => {
          if (
            res.statusCode &&
            (res.statusCode < 200 || res.statusCode >= 300)
          ) {
            const err: HttpError = new Error(
              `Request failed with status ${res.statusCode}`,
            );
            err.status = res.statusCode;
            res.resume();
            return reject(err);
          }
          res.on('data', (buf) => bufs.push(buf));
          res.on('end', () => resolve(Buffer.concat(bufs)));
=======
    this.events.length = 0;

    const googleAccountId = await getGoogleAccountId();

    return new Promise<Buffer>((resolve, reject) => {
      const request = [
        {
          log_source_name: 'CONCORD',
          request_time_ms: Date.now(),
          log_event: eventsToSend,
          // Add UserInfo with the raw Gaia ID
          user_info: googleAccountId
            ? {
                UserID: googleAccountId,
              }
            : undefined,
        },
      ];
      const body = JSON.stringify(request);
      const options = {
        hostname: 'play.googleapis.com',
        path: '/log',
        method: 'POST',
        headers: { 'Content-Length': Buffer.byteLength(body) },
      };
      const bufs: Buffer[] = [];
      const req = https.request(options, (res) => {
        res.on('data', (buf) => bufs.push(buf));
        res.on('end', () => {
          resolve(Buffer.concat(bufs));
>>>>>>> 9ff3592e
        });
        req.on('error', reject);
        req.end(body);
      });

    try {
      const responseBuffer = await retryWithBackoff(flushFn, {
        maxAttempts: 3,
        initialDelayMs: 200,
        shouldRetry: (err: unknown) => {
          if (!(err instanceof Error)) return false;
          const status = (err as HttpError).status as number | undefined;
          // If status is not available, it's likely a network error
          if (status === undefined) return true;

          // Retry on 429 (Too many Requests) and 5xx server errors.
          return status === 429 || (status >= 500 && status < 600);
        },
      });

      this.events.splice(0, eventsToSend.length);
      this.last_flush_time = Date.now();
      return this.decodeLogResponse(responseBuffer) || {};
    } catch (error) {
      console.error('Clearcut flush failed after multiple retries.', error);
      return {};
    }
  }

  // Visible for testing. Decodes protobuf-encoded response from Clearcut server.
  decodeLogResponse(buf: Buffer): LogResponse | undefined {
    // TODO(obrienowen): return specific errors to facilitate debugging.
    if (buf.length < 1) {
      return undefined;
    }

    // The first byte of the buffer is `field<<3 | type`. We're looking for field
    // 1, with type varint, represented by type=0. If the first byte isn't 8, that
    // means field 1 is missing or the message is corrupted. Either way, we return
    // undefined.
    if (buf.readUInt8(0) !== 8) {
      return undefined;
    }

    let ms = BigInt(0);
    let cont = true;

    // In each byte, the most significant bit is the continuation bit. If it's
    // set, we keep going. The lowest 7 bits, are data bits. They are concatenated
    // in reverse order to form the final number.
    for (let i = 1; cont && i < buf.length; i++) {
      const byte = buf.readUInt8(i);
      ms |= BigInt(byte & 0x7f) << BigInt(7 * (i - 1));
      cont = (byte & 0x80) !== 0;
    }

    if (cont) {
      // We have fallen off the buffer without seeing a terminating byte. The
      // message is corrupted.
      return undefined;
    }

    const returnVal = {
      nextRequestWaitMs: Number(ms),
    };
    return returnVal;
  }

  logStartSessionEvent(event: StartSessionEvent): void {
    const data = [
      {
        gemini_cli_key: EventMetadataKey.GEMINI_CLI_START_SESSION_MODEL,
        value: event.model,
      },
      {
        gemini_cli_key:
          EventMetadataKey.GEMINI_CLI_START_SESSION_EMBEDDING_MODEL,
        value: event.embedding_model,
      },
      {
        gemini_cli_key: EventMetadataKey.GEMINI_CLI_START_SESSION_SANDBOX,
        value: event.sandbox_enabled.toString(),
      },
      {
        gemini_cli_key: EventMetadataKey.GEMINI_CLI_START_SESSION_CORE_TOOLS,
        value: event.core_tools_enabled,
      },
      {
        gemini_cli_key: EventMetadataKey.GEMINI_CLI_START_SESSION_APPROVAL_MODE,
        value: event.approval_mode,
      },
      {
        gemini_cli_key:
          EventMetadataKey.GEMINI_CLI_START_SESSION_API_KEY_ENABLED,
        value: event.api_key_enabled.toString(),
      },
      {
        gemini_cli_key:
          EventMetadataKey.GEMINI_CLI_START_SESSION_VERTEX_API_ENABLED,
        value: event.vertex_ai_enabled.toString(),
      },
      {
        gemini_cli_key:
          EventMetadataKey.GEMINI_CLI_START_SESSION_DEBUG_MODE_ENABLED,
        value: event.debug_enabled.toString(),
      },
      {
        gemini_cli_key:
          EventMetadataKey.GEMINI_CLI_START_SESSION_VERTEX_API_ENABLED,
        value: event.vertex_ai_enabled.toString(),
      },
      {
        gemini_cli_key: EventMetadataKey.GEMINI_CLI_START_SESSION_MCP_SERVERS,
        value: event.mcp_servers,
      },
      {
        gemini_cli_key:
          EventMetadataKey.GEMINI_CLI_START_SESSION_VERTEX_API_ENABLED,
        value: event.vertex_ai_enabled.toString(),
      },
      {
        gemini_cli_key:
          EventMetadataKey.GEMINI_CLI_START_SESSION_TELEMETRY_ENABLED,
        value: event.telemetry_enabled.toString(),
      },
      {
        gemini_cli_key:
          EventMetadataKey.GEMINI_CLI_START_SESSION_TELEMETRY_LOG_USER_PROMPTS_ENABLED,
        value: event.telemetry_log_user_prompts_enabled.toString(),
      },
    ];
    this.enqueueLogEvent(this.createLogEvent(start_session_event_name, data));
    // Flush start event immediately
    this.flushToClearcut().catch((error) => {
      console.debug('Error flushing start session event to Clearcut:', error);
    });
  }

  logNewPromptEvent(event: UserPromptEvent): void {
    const data = [
      {
        gemini_cli_key: EventMetadataKey.GEMINI_CLI_USER_PROMPT_LENGTH,
        value: JSON.stringify(event.prompt_length),
      },
    ];

    this.enqueueLogEvent(this.createLogEvent(new_prompt_event_name, data));
    this.flushToClearcut().catch((error) => {
      console.debug('Error flushing to Clearcut:', error);
    });
  }

  logToolCallEvent(event: ToolCallEvent): void {
    const data = [
      {
        gemini_cli_key: EventMetadataKey.GEMINI_CLI_TOOL_CALL_NAME,
        value: JSON.stringify(event.function_name),
      },
      {
        gemini_cli_key: EventMetadataKey.GEMINI_CLI_TOOL_CALL_DECISION,
        value: JSON.stringify(event.decision),
      },
      {
        gemini_cli_key: EventMetadataKey.GEMINI_CLI_TOOL_CALL_SUCCESS,
        value: JSON.stringify(event.success),
      },
      {
        gemini_cli_key: EventMetadataKey.GEMINI_CLI_TOOL_CALL_DURATION_MS,
        value: JSON.stringify(event.duration_ms),
      },
      {
        gemini_cli_key: EventMetadataKey.GEMINI_CLI_TOOL_ERROR_MESSAGE,
        value: JSON.stringify(event.error),
      },
      {
        gemini_cli_key: EventMetadataKey.GEMINI_CLI_TOOL_CALL_ERROR_TYPE,
        value: JSON.stringify(event.error_type),
      },
    ];

    this.enqueueLogEvent(this.createLogEvent(tool_call_event_name, data));
    this.flushToClearcut().catch((error) => {
      console.debug('Error flushing to Clearcut:', error);
    });
  }

  logApiRequestEvent(event: ApiRequestEvent): void {
    const data = [
      {
        gemini_cli_key: EventMetadataKey.GEMINI_CLI_API_REQUEST_MODEL,
        value: JSON.stringify(event.model),
      },
    ];

    this.enqueueLogEvent(this.createLogEvent(api_request_event_name, data));
    this.flushToClearcut().catch((error) => {
      console.debug('Error flushing to Clearcut:', error);
    });
  }

  logApiResponseEvent(event: ApiResponseEvent): void {
    const data = [
      {
        gemini_cli_key: EventMetadataKey.GEMINI_CLI_API_RESPONSE_MODEL,
        value: JSON.stringify(event.model),
      },
      {
        gemini_cli_key: EventMetadataKey.GEMINI_CLI_API_RESPONSE_STATUS_CODE,
        value: JSON.stringify(event.status_code),
      },
      {
        gemini_cli_key: EventMetadataKey.GEMINI_CLI_API_RESPONSE_DURATION_MS,
        value: JSON.stringify(event.duration_ms),
      },
      {
        gemini_cli_key: EventMetadataKey.GEMINI_CLI_API_ERROR_MESSAGE,
        value: JSON.stringify(event.error),
      },
      {
        gemini_cli_key:
          EventMetadataKey.GEMINI_CLI_API_RESPONSE_INPUT_TOKEN_COUNT,
        value: JSON.stringify(event.input_token_count),
      },
      {
        gemini_cli_key:
          EventMetadataKey.GEMINI_CLI_API_RESPONSE_OUTPUT_TOKEN_COUNT,
        value: JSON.stringify(event.output_token_count),
      },
      {
        gemini_cli_key:
          EventMetadataKey.GEMINI_CLI_API_RESPONSE_CACHED_TOKEN_COUNT,
        value: JSON.stringify(event.cached_content_token_count),
      },
      {
        gemini_cli_key:
          EventMetadataKey.GEMINI_CLI_API_RESPONSE_THINKING_TOKEN_COUNT,
        value: JSON.stringify(event.thoughts_token_count),
      },
      {
        gemini_cli_key:
          EventMetadataKey.GEMINI_CLI_API_RESPONSE_TOOL_TOKEN_COUNT,
        value: JSON.stringify(event.tool_token_count),
      },
    ];

    this.enqueueLogEvent(this.createLogEvent(api_response_event_name, data));
    this.flushToClearcut().catch((error) => {
      console.debug('Error flushing to Clearcut:', error);
    });
  }

  logApiErrorEvent(event: ApiErrorEvent): void {
    const data = [
      {
        gemini_cli_key: EventMetadataKey.GEMINI_CLI_API_ERROR_MODEL,
        value: JSON.stringify(event.model),
      },
      {
        gemini_cli_key: EventMetadataKey.GEMINI_CLI_API_ERROR_TYPE,
        value: JSON.stringify(event.error_type),
      },
      {
        gemini_cli_key: EventMetadataKey.GEMINI_CLI_API_ERROR_STATUS_CODE,
        value: JSON.stringify(event.status_code),
      },
      {
        gemini_cli_key: EventMetadataKey.GEMINI_CLI_API_ERROR_DURATION_MS,
        value: JSON.stringify(event.duration_ms),
      },
    ];

    this.enqueueLogEvent(this.createLogEvent(api_error_event_name, data));
    this.flushToClearcut().catch((error) => {
      console.debug('Error flushing to Clearcut:', error);
    });
  }

  logEndSessionEvent(event: EndSessionEvent): void {
    const data = [
      {
        gemini_cli_key: EventMetadataKey.GEMINI_CLI_END_SESSION_ID,
        value: event?.session_id?.toString() ?? '',
      },
    ];

    this.enqueueLogEvent(this.createLogEvent(end_session_event_name, data));
    // Flush immediately on session end.
    this.flushToClearcut().catch((error) => {
      console.debug('Error flushing to Clearcut:', error);
    });
  }

  shutdown() {
    const event = new EndSessionEvent(this.config);
    this.logEndSessionEvent(event);
  }
}<|MERGE_RESOLUTION|>--- conflicted
+++ resolved
@@ -17,13 +17,8 @@
 } from '../types.js';
 import { EventMetadataKey } from './event-metadata-key.js';
 import { Config } from '../../config/config.js';
-<<<<<<< HEAD
 import { HttpError, retryWithBackoff } from '../../utils/retry.js';
-import { getInstallationId, getObfuscatedGoogleAccountId } from '../../utils/user_id.js';
-=======
-import { getInstallationId } from '../../utils/user_id.js';
-import { getGoogleAccountId } from '../../utils/user_id.js';
->>>>>>> 9ff3592e
+import { getInstallationId, getGoogleAccountId } from '../../utils/user_id.js';
 
 const start_session_event_name = 'start_session';
 const new_prompt_event_name = 'new_prompt';
@@ -96,10 +91,11 @@
       console.log('Flushing log events to Clearcut.');
     }
     const eventsToSend = [...this.events];
-<<<<<<< HEAD
     if (eventsToSend.length === 0) {
       return {};
     }
+
+    const googleAccountId = await getGoogleAccountId();
 
     const flushFn = () =>
       new Promise<Buffer>((resolve, reject) => {
@@ -108,6 +104,12 @@
             log_source_name: 'CONCORD',
             request_time_ms: Date.now(),
             log_event: eventsToSend,
+            // Add UserInfo with the raw Gaia ID
+            user_info: googleAccountId
+              ? {
+                UserID: googleAccountId,
+              }
+              : undefined,
           },
         ];
         const body = JSON.stringify(request);
@@ -132,38 +134,6 @@
           }
           res.on('data', (buf) => bufs.push(buf));
           res.on('end', () => resolve(Buffer.concat(bufs)));
-=======
-    this.events.length = 0;
-
-    const googleAccountId = await getGoogleAccountId();
-
-    return new Promise<Buffer>((resolve, reject) => {
-      const request = [
-        {
-          log_source_name: 'CONCORD',
-          request_time_ms: Date.now(),
-          log_event: eventsToSend,
-          // Add UserInfo with the raw Gaia ID
-          user_info: googleAccountId
-            ? {
-                UserID: googleAccountId,
-              }
-            : undefined,
-        },
-      ];
-      const body = JSON.stringify(request);
-      const options = {
-        hostname: 'play.googleapis.com',
-        path: '/log',
-        method: 'POST',
-        headers: { 'Content-Length': Buffer.byteLength(body) },
-      };
-      const bufs: Buffer[] = [];
-      const req = https.request(options, (res) => {
-        res.on('data', (buf) => bufs.push(buf));
-        res.on('end', () => {
-          resolve(Buffer.concat(bufs));
->>>>>>> 9ff3592e
         });
         req.on('error', reject);
         req.end(body);
