/**
 * @license
 * Copyright 2025 Google LLC
 * SPDX-License-Identifier: Apache-2.0
 */

import * as path from 'node:path';
import process from 'node:process';
import {
  AuthType,
  ContentGeneratorConfig,
  createContentGeneratorConfig,
} from '../core/contentGenerator.js';
import { ToolRegistry } from '../tools/tool-registry.js';
import { LSTool } from '../tools/ls.js';
import { ReadFileTool } from '../tools/read-file.js';
import { GrepTool } from '../tools/grep.js';
import { GlobTool } from '../tools/glob.js';
import { EditTool } from '../tools/edit.js';
import { ShellTool } from '../tools/shell.js';
import { WriteFileTool } from '../tools/write-file.js';
import { WebFetchTool } from '../tools/web-fetch.js';
import { ReadManyFilesTool } from '../tools/read-many-files.js';
import {
  MemoryTool,
  setGeminiMdFilename,
  GEMINI_CONFIG_DIR as GEMINI_DIR,
} from '../tools/memoryTool.js';
import { WebSearchTool } from '../tools/web-search.js';
import { GeminiClient } from '../core/client.js';
import { FileDiscoveryService } from '../services/fileDiscoveryService.js';
import { GitService } from '../services/gitService.js';
import { getProjectTempDir } from '../utils/paths.js';
import {
  initializeTelemetry,
  DEFAULT_TELEMETRY_TARGET,
  DEFAULT_OTLP_ENDPOINT,
  TelemetryTarget,
  StartSessionEvent,
} from '../telemetry/index.js';
import {
  DEFAULT_GEMINI_EMBEDDING_MODEL,
  DEFAULT_GEMINI_FLASH_MODEL,
} from './models.js';
import { ClearcutLogger } from '../telemetry/clearcut-logger/clearcut-logger.js';

export enum ApprovalMode {
  DEFAULT = 'default',
  AUTO_EDIT = 'autoEdit',
  YOLO = 'yolo',
}

export interface AccessibilitySettings {
  disableLoadingPhrases?: boolean;
}

export interface BugCommandSettings {
  urlTemplate: string;
}

export interface TelemetrySettings {
  enabled?: boolean;
  target?: TelemetryTarget;
  otlpEndpoint?: string;
  logPrompts?: boolean;
}

export class MCPServerConfig {
  constructor(
    // For stdio transport
    readonly command?: string,
    readonly args?: string[],
    readonly env?: Record<string, string>,
    readonly cwd?: string,
    // For sse transport
    readonly url?: string,
    // For streamable http transport
    readonly httpUrl?: string,
    readonly headers?: Record<string, string>,
    // For websocket transport
    readonly tcp?: string,
    // Common
    readonly timeout?: number,
    readonly trust?: boolean,
    // Metadata
    readonly description?: string,
  ) {}
}

export const SUPPORTED_SANDBOX_COMMANDS = [
  'docker',
  'podman',
  'sandbox-exec',
] as const;

export type SupportedSandboxCommand =
  (typeof SUPPORTED_SANDBOX_COMMANDS)[number];

export interface SandboxConfig {
  command: SupportedSandboxCommand;
  image: string;
}

export type FlashFallbackHandler = (
  currentModel: string,
  fallbackModel: string,
) => Promise<boolean>;

export interface ConfigParameters {
  sessionId: string;
  embeddingModel?: string;
  sandbox?: SandboxConfig;
  targetDir: string;
  debugMode: boolean;
  question?: string;
  fullContext?: boolean;
  coreTools?: string[];
  excludeTools?: string[];
  toolDiscoveryCommand?: string;
  toolCallCommand?: string;
  mcpServerCommand?: string;
  mcpServers?: Record<string, MCPServerConfig>;
  userMemory?: string;
  geminiMdFileCount?: number;
  approvalMode?: ApprovalMode;
  showMemoryUsage?: boolean;
  contextFileName?: string | string[];
  accessibility?: AccessibilitySettings;
  telemetry?: TelemetrySettings;
<<<<<<< HEAD
=======
  usageStatisticsEnabled?: boolean;
>>>>>>> 8adc5869
  fileFiltering?: {
    respectGitIgnore?: boolean;
    enableRecursiveFileSearch?: boolean;
  };
  checkpointing?: boolean;
  proxy?: string;
  cwd: string;
  fileDiscoveryService?: FileDiscoveryService;
  bugCommand?: BugCommandSettings;
  model: string;
<<<<<<< HEAD
  ideMode?: boolean;
=======
  extensionContextFilePaths?: string[];
>>>>>>> 8adc5869
}

export class Config {
  private toolRegistry!: ToolRegistry;
  private readonly sessionId: string;
  private contentGeneratorConfig!: ContentGeneratorConfig;
  private readonly embeddingModel: string;
  private readonly sandbox: SandboxConfig | undefined;
  private readonly targetDir: string;
  private readonly debugMode: boolean;
  private readonly question: string | undefined;
  private readonly fullContext: boolean;
  private readonly coreTools: string[] | undefined;
  private readonly excludeTools: string[] | undefined;
  private readonly toolDiscoveryCommand: string | undefined;
  private readonly toolCallCommand: string | undefined;
  private readonly mcpServerCommand: string | undefined;
  private readonly mcpServers: Record<string, MCPServerConfig> | undefined;
  private userMemory: string;
  private geminiMdFileCount: number;
  private approvalMode: ApprovalMode;
  private readonly showMemoryUsage: boolean;
  private readonly accessibility: AccessibilitySettings;
  private readonly telemetrySettings: TelemetrySettings;
  private readonly usageStatisticsEnabled: boolean;
  private geminiClient!: GeminiClient;
  private readonly fileFiltering: {
    respectGitIgnore: boolean;
    enableRecursiveFileSearch: boolean;
  };
  private fileDiscoveryService: FileDiscoveryService | null = null;
  private gitService: GitService | undefined = undefined;
  private readonly checkpointing: boolean;
  private readonly proxy: string | undefined;
  private readonly cwd: string;
  private readonly bugCommand: BugCommandSettings | undefined;
  private readonly model: string;
<<<<<<< HEAD
  private readonly ideMode: boolean;
=======
  private readonly extensionContextFilePaths: string[];
  private modelSwitchedDuringSession: boolean = false;
  flashFallbackHandler?: FlashFallbackHandler;
>>>>>>> 8adc5869

  constructor(params: ConfigParameters) {
    this.sessionId = params.sessionId;
    this.embeddingModel =
      params.embeddingModel ?? DEFAULT_GEMINI_EMBEDDING_MODEL;
    this.sandbox = params.sandbox;
    this.targetDir = path.resolve(params.targetDir);
    this.debugMode = params.debugMode;
    this.question = params.question;
    this.fullContext = params.fullContext ?? false;
    this.coreTools = params.coreTools;
    this.excludeTools = params.excludeTools;
    this.toolDiscoveryCommand = params.toolDiscoveryCommand;
    this.toolCallCommand = params.toolCallCommand;
    this.mcpServerCommand = params.mcpServerCommand;
    this.mcpServers = params.mcpServers;
    this.userMemory = params.userMemory ?? '';
    this.geminiMdFileCount = params.geminiMdFileCount ?? 0;
    this.approvalMode = params.approvalMode ?? ApprovalMode.DEFAULT;
    this.showMemoryUsage = params.showMemoryUsage ?? false;
    this.accessibility = params.accessibility ?? {};
    this.telemetrySettings = {
      enabled: params.telemetry?.enabled ?? false,
      target: params.telemetry?.target ?? DEFAULT_TELEMETRY_TARGET,
      otlpEndpoint: params.telemetry?.otlpEndpoint ?? DEFAULT_OTLP_ENDPOINT,
      logPrompts: params.telemetry?.logPrompts ?? true,
    };
    this.usageStatisticsEnabled = params.usageStatisticsEnabled ?? true;

    this.fileFiltering = {
      respectGitIgnore: params.fileFiltering?.respectGitIgnore ?? true,
      enableRecursiveFileSearch:
        params.fileFiltering?.enableRecursiveFileSearch ?? true,
    };
    this.checkpointing = params.checkpointing ?? false;
    this.proxy = params.proxy;
    this.cwd = params.cwd ?? process.cwd();
    this.fileDiscoveryService = params.fileDiscoveryService ?? null;
    this.bugCommand = params.bugCommand;
    this.model = params.model;
<<<<<<< HEAD
    this.ideMode = params.ideMode ?? false;
=======
    this.extensionContextFilePaths = params.extensionContextFilePaths ?? [];
>>>>>>> 8adc5869

    if (params.contextFileName) {
      setGeminiMdFilename(params.contextFileName);
    }

    if (this.telemetrySettings.enabled) {
      initializeTelemetry(this);
    }

    if (this.getUsageStatisticsEnabled()) {
      ClearcutLogger.getInstance(this)?.logStartSessionEvent(
        new StartSessionEvent(this),
      );
    } else {
      console.log('Data collection is disabled.');
    }
  }

  async refreshAuth(authMethod: AuthType) {
    // Always use the original default model when switching auth methods
    // This ensures users don't stay on Flash after switching between auth types
    // and allows API key users to get proper fallback behavior from getEffectiveModel
    const modelToUse = this.model; // Use the original default model

    // Temporarily clear contentGeneratorConfig to prevent getModel() from returning
    // the previous session's model (which might be Flash)
    this.contentGeneratorConfig = undefined!;

    const contentConfig = await createContentGeneratorConfig(
      modelToUse,
      authMethod,
      this,
    );

    const gc = new GeminiClient(this);
    this.geminiClient = gc;
    this.toolRegistry = await createToolRegistry(this);
    await gc.initialize(contentConfig);
    this.contentGeneratorConfig = contentConfig;
<<<<<<< HEAD
=======

    // Reset the session flag since we're explicitly changing auth and using default model
    this.modelSwitchedDuringSession = false;

    // Note: In the future, we may want to reset any cached state when switching auth methods
>>>>>>> 8adc5869
  }

  getSessionId(): string {
    return this.sessionId;
  }

  getContentGeneratorConfig(): ContentGeneratorConfig {
    return this.contentGeneratorConfig;
  }

  getModel(): string {
    return this.contentGeneratorConfig?.model || this.model;
  }

  setModel(newModel: string): void {
    if (this.contentGeneratorConfig) {
      this.contentGeneratorConfig.model = newModel;
      this.modelSwitchedDuringSession = true;
    }
  }

  isModelSwitchedDuringSession(): boolean {
    return this.modelSwitchedDuringSession;
  }

  resetModelToDefault(): void {
    if (this.contentGeneratorConfig) {
      this.contentGeneratorConfig.model = this.model; // Reset to the original default model
      this.modelSwitchedDuringSession = false;
    }
  }

  setFlashFallbackHandler(handler: FlashFallbackHandler): void {
    this.flashFallbackHandler = handler;
  }

  getEmbeddingModel(): string {
    return this.embeddingModel;
  }

  getSandbox(): SandboxConfig | undefined {
    return this.sandbox;
  }

  getTargetDir(): string {
    return this.targetDir;
  }

  getProjectRoot(): string {
    return this.targetDir;
  }

  getToolRegistry(): Promise<ToolRegistry> {
    return Promise.resolve(this.toolRegistry);
  }

  getDebugMode(): boolean {
    return this.debugMode;
  }
  getQuestion(): string | undefined {
    return this.question;
  }

  getFullContext(): boolean {
    return this.fullContext;
  }

  getCoreTools(): string[] | undefined {
    return this.coreTools;
  }

  getExcludeTools(): string[] | undefined {
    return this.excludeTools;
  }

  getToolDiscoveryCommand(): string | undefined {
    return this.toolDiscoveryCommand;
  }

  getToolCallCommand(): string | undefined {
    return this.toolCallCommand;
  }

  getMcpServerCommand(): string | undefined {
    return this.mcpServerCommand;
  }

  getMcpServers(): Record<string, MCPServerConfig> | undefined {
    return this.mcpServers;
  }

  getUserMemory(): string {
    return this.userMemory;
  }

  setUserMemory(newUserMemory: string): void {
    this.userMemory = newUserMemory;
  }

  getGeminiMdFileCount(): number {
    return this.geminiMdFileCount;
  }

  setGeminiMdFileCount(count: number): void {
    this.geminiMdFileCount = count;
  }

  getApprovalMode(): ApprovalMode {
    return this.approvalMode;
  }

  setApprovalMode(mode: ApprovalMode): void {
    this.approvalMode = mode;
  }

  getShowMemoryUsage(): boolean {
    return this.showMemoryUsage;
  }

  getAccessibility(): AccessibilitySettings {
    return this.accessibility;
  }

  getTelemetryEnabled(): boolean {
    return this.telemetrySettings.enabled ?? false;
  }

  getTelemetryLogPromptsEnabled(): boolean {
    return this.telemetrySettings.logPrompts ?? true;
  }

  getTelemetryOtlpEndpoint(): string {
    return this.telemetrySettings.otlpEndpoint ?? DEFAULT_OTLP_ENDPOINT;
  }

  getTelemetryTarget(): TelemetryTarget {
    return this.telemetrySettings.target ?? DEFAULT_TELEMETRY_TARGET;
  }

  getGeminiClient(): GeminiClient {
    return this.geminiClient;
  }

  getGeminiDir(): string {
    return path.join(this.targetDir, GEMINI_DIR);
  }

  getProjectTempDir(): string {
    return getProjectTempDir(this.getProjectRoot());
  }

  getEnableRecursiveFileSearch(): boolean {
    return this.fileFiltering.enableRecursiveFileSearch;
  }

  getFileFilteringRespectGitIgnore(): boolean {
    return this.fileFiltering.respectGitIgnore;
  }

  getCheckpointingEnabled(): boolean {
    return this.checkpointing;
  }

  getProxy(): string | undefined {
    return this.proxy;
  }

  getWorkingDir(): string {
    return this.cwd;
  }

  getBugCommand(): BugCommandSettings | undefined {
    return this.bugCommand;
  }

  getFileService(): FileDiscoveryService {
    if (!this.fileDiscoveryService) {
      this.fileDiscoveryService = new FileDiscoveryService(this.targetDir);
    }
    return this.fileDiscoveryService;
  }

  getUsageStatisticsEnabled(): boolean {
    return this.usageStatisticsEnabled;
  }

  getExtensionContextFilePaths(): string[] {
    return this.extensionContextFilePaths;
  }

  async getGitService(): Promise<GitService> {
    if (!this.gitService) {
      this.gitService = new GitService(this.targetDir);
      await this.gitService.initialize();
    }
    return this.gitService;
  }

  getIdeMode(): boolean {
    return this.ideMode;
  }
}

export function createToolRegistry(config: Config): Promise<ToolRegistry> {
  const registry = new ToolRegistry(config);
  const targetDir = config.getTargetDir();

  // helper to create & register core tools that are enabled
  // eslint-disable-next-line @typescript-eslint/no-explicit-any
  const registerCoreTool = (ToolClass: any, ...args: unknown[]) => {
    const className = ToolClass.name;
    const toolName = ToolClass.Name || className;
    const coreTools = config.getCoreTools();
    const excludeTools = config.getExcludeTools();

    let isEnabled = false;
    if (coreTools === undefined) {
      isEnabled = true;
    } else {
      isEnabled = coreTools.some(
        (tool) =>
          tool === className ||
          tool === toolName ||
          tool.startsWith(`${className}(`) ||
          tool.startsWith(`${toolName}(`),
      );
    }

    if (excludeTools?.includes(className) || excludeTools?.includes(toolName)) {
      isEnabled = false;
    }

    if (isEnabled) {
      registry.registerTool(new ToolClass(...args));
    }
  };

  registerCoreTool(LSTool, targetDir, config);
  registerCoreTool(ReadFileTool, targetDir, config);
  registerCoreTool(GrepTool, targetDir);
  registerCoreTool(GlobTool, targetDir, config);
  registerCoreTool(EditTool, config);
  registerCoreTool(WriteFileTool, config);
  registerCoreTool(WebFetchTool, config);
  registerCoreTool(ReadManyFilesTool, targetDir, config);
  registerCoreTool(ShellTool, config);
  registerCoreTool(MemoryTool);
  registerCoreTool(WebSearchTool, config);
  return (async () => {
    await registry.discoverTools();
    return registry;
  })();
}

// Export model constants for use in CLI
export { DEFAULT_GEMINI_FLASH_MODEL };<|MERGE_RESOLUTION|>--- conflicted
+++ resolved
@@ -87,17 +87,8 @@
   ) {}
 }
 
-export const SUPPORTED_SANDBOX_COMMANDS = [
-  'docker',
-  'podman',
-  'sandbox-exec',
-] as const;
-
-export type SupportedSandboxCommand =
-  (typeof SUPPORTED_SANDBOX_COMMANDS)[number];
-
 export interface SandboxConfig {
-  command: SupportedSandboxCommand;
+  command: 'docker' | 'podman' | 'sandbox-exec';
   image: string;
 }
 
@@ -127,10 +118,7 @@
   contextFileName?: string | string[];
   accessibility?: AccessibilitySettings;
   telemetry?: TelemetrySettings;
-<<<<<<< HEAD
-=======
   usageStatisticsEnabled?: boolean;
->>>>>>> 8adc5869
   fileFiltering?: {
     respectGitIgnore?: boolean;
     enableRecursiveFileSearch?: boolean;
@@ -141,11 +129,8 @@
   fileDiscoveryService?: FileDiscoveryService;
   bugCommand?: BugCommandSettings;
   model: string;
-<<<<<<< HEAD
+  extensionContextFilePaths?: string[];
   ideMode?: boolean;
-=======
-  extensionContextFilePaths?: string[];
->>>>>>> 8adc5869
 }
 
 export class Config {
@@ -183,13 +168,10 @@
   private readonly cwd: string;
   private readonly bugCommand: BugCommandSettings | undefined;
   private readonly model: string;
-<<<<<<< HEAD
+  private readonly extensionContextFilePaths: string[];
   private readonly ideMode: boolean;
-=======
-  private readonly extensionContextFilePaths: string[];
   private modelSwitchedDuringSession: boolean = false;
   flashFallbackHandler?: FlashFallbackHandler;
->>>>>>> 8adc5869
 
   constructor(params: ConfigParameters) {
     this.sessionId = params.sessionId;
@@ -230,11 +212,8 @@
     this.fileDiscoveryService = params.fileDiscoveryService ?? null;
     this.bugCommand = params.bugCommand;
     this.model = params.model;
-<<<<<<< HEAD
+    this.extensionContextFilePaths = params.extensionContextFilePaths ?? [];
     this.ideMode = params.ideMode ?? false;
-=======
-    this.extensionContextFilePaths = params.extensionContextFilePaths ?? [];
->>>>>>> 8adc5869
 
     if (params.contextFileName) {
       setGeminiMdFilename(params.contextFileName);
@@ -274,14 +253,11 @@
     this.toolRegistry = await createToolRegistry(this);
     await gc.initialize(contentConfig);
     this.contentGeneratorConfig = contentConfig;
-<<<<<<< HEAD
-=======
 
     // Reset the session flag since we're explicitly changing auth and using default model
     this.modelSwitchedDuringSession = false;
 
     // Note: In the future, we may want to reset any cached state when switching auth methods
->>>>>>> 8adc5869
   }
 
   getSessionId(): string {
