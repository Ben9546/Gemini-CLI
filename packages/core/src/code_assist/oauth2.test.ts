/**
 * @license
 * Copyright 2025 Google LLC
 * SPDX-License-Identifier: Apache-2.0
 */

import { describe, it, expect, vi, beforeEach, afterEach } from 'vitest';
import { getOauthClient } from './oauth2.js';
import { OAuth2Client } from 'google-auth-library';
import * as fs from 'fs';
import * as path from 'path';
import http from 'http';
import open from 'open';
import crypto from 'crypto';
import * as os from 'os';

vi.mock('os', async (importOriginal) => {
  const os = await importOriginal<typeof import('os')>();
  return {
    ...os,
    homedir: vi.fn(),
  };
});

vi.mock('google-auth-library');
vi.mock('http');
vi.mock('open');
vi.mock('crypto');

describe('oauth2', () => {
  let tempHomeDir: string;

  beforeEach(() => {
    tempHomeDir = fs.mkdtempSync(
      path.join(os.tmpdir(), 'gemini-cli-test-home-'),
    );
    vi.mocked(os.homedir).mockReturnValue(tempHomeDir);
  });
  afterEach(() => {
    fs.rmSync(tempHomeDir, { recursive: true, force: true });
  });

  it('should perform a web login', async () => {
    const mockAuthUrl = 'https://example.com/auth';
    const mockCode = 'test-code';
    const mockState = 'test-state';
    const mockTokens = {
      access_token: 'test-access-token',
      refresh_token: 'test-refresh-token',
    };

    const mockGenerateAuthUrl = vi.fn().mockReturnValue(mockAuthUrl);
    const mockGetToken = vi.fn().mockResolvedValue({ tokens: mockTokens });
    const mockSetCredentials = vi.fn();
    const mockOAuth2Client = {
      generateAuthUrl: mockGenerateAuthUrl,
      getToken: mockGetToken,
      setCredentials: mockSetCredentials,
      credentials: mockTokens,
    } as unknown as OAuth2Client;
    vi.mocked(OAuth2Client).mockImplementation(() => mockOAuth2Client);

    vi.spyOn(crypto, 'randomBytes').mockReturnValue(mockState as never);
    vi.mocked(open).mockImplementation(async () => ({}) as never);

    let requestCallback!: http.RequestListener<
      typeof http.IncomingMessage,
      typeof http.ServerResponse
    >;

    let serverListeningCallback: (value: unknown) => void;
    const serverListeningPromise = new Promise(
      (resolve) => (serverListeningCallback = resolve),
    );

<<<<<<< HEAD
=======
    let capturedPort = 0;
>>>>>>> b49d5558
    const mockHttpServer = {
      listen: vi.fn((port: number, callback?: () => void) => {
        capturedPort = port;
        if (callback) {
          callback();
        }
        serverListeningCallback(undefined);
<<<<<<< HEAD
        return mockHttpServer;
=======
>>>>>>> b49d5558
      }),
      close: vi.fn((callback?: () => void) => {
        if (callback) {
          callback();
        }
      }),
      on: vi.fn(),
      address: () => ({ port: capturedPort }),
    };
    vi.mocked(http.createServer).mockImplementation((cb) => {
      requestCallback = cb as http.RequestListener<
        typeof http.IncomingMessage,
        typeof http.ServerResponse
      >;
      return mockHttpServer as unknown as http.Server;
    });

    const clientPromise = getOauthClient();

    // wait for server to start listening.
    await serverListeningPromise;

    const mockReq = {
      url: `/oauth2callback?code=${mockCode}&state=${mockState}`,
    } as http.IncomingMessage;
    const mockRes = {
      writeHead: vi.fn(),
      end: vi.fn(),
    } as unknown as http.ServerResponse;

    await requestCallback(mockReq, mockRes);

    const client = await clientPromise;
    expect(client).toBe(mockOAuth2Client);

    expect(open).toHaveBeenCalledWith(mockAuthUrl);
    expect(mockGetToken).toHaveBeenCalledWith({
      code: mockCode,
      redirect_uri: `http://localhost:${capturedPort}/oauth2callback`,
    });
    expect(mockSetCredentials).toHaveBeenCalledWith(mockTokens);

    const tokenPath = path.join(tempHomeDir, '.gemini', 'oauth_creds.json');
    const tokenData = JSON.parse(fs.readFileSync(tokenPath, 'utf-8'));
    expect(tokenData).toEqual(mockTokens);
  });
});<|MERGE_RESOLUTION|>--- conflicted
+++ resolved
@@ -73,10 +73,7 @@
       (resolve) => (serverListeningCallback = resolve),
     );
 
-<<<<<<< HEAD
-=======
     let capturedPort = 0;
->>>>>>> b49d5558
     const mockHttpServer = {
       listen: vi.fn((port: number, callback?: () => void) => {
         capturedPort = port;
@@ -84,10 +81,6 @@
           callback();
         }
         serverListeningCallback(undefined);
-<<<<<<< HEAD
-        return mockHttpServer;
-=======
->>>>>>> b49d5558
       }),
       close: vi.fn((callback?: () => void) => {
         if (callback) {
