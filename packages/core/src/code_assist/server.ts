/**
 * @license
 * Copyright 2025 Google LLC
 * SPDX-License-Identifier: Apache-2.0
 */

import { OAuth2Client } from 'google-auth-library';
import {
  CodeAssistGlobalUserSettingResponse,
  LoadCodeAssistRequest,
  LoadCodeAssistResponse,
  LongrunningOperationResponse,
  OnboardUserRequest,
  SetCodeAssistGlobalUserSettingRequest,
} from './types.js';
import {
  CountTokensParameters,
  CountTokensResponse,
  EmbedContentParameters,
  EmbedContentResponse,
  GenerateContentParameters,
  GenerateContentResponse,
} from '@google/genai';
import * as readline from 'readline';
import { ContentGenerator } from '../core/contentGenerator.js';
import {
  CaCountTokenResponse,
  CaGenerateContentResponse,
  fromCountTokenResponse,
  fromGenerateContentResponse,
  toCountTokenRequest,
  toGenerateContentRequest,
} from './converter.js';
import { PassThrough } from 'node:stream';

/** HTTP options to be used in each of the requests. */
export interface HttpOptions {
  /** Additional HTTP headers to be sent with the request. */
  headers?: Record<string, string>;
}

// TODO: Use production endpoint once it supports our methods.
<<<<<<< HEAD
export const CODE_ASSIST_ENDPOINT =
  process.env.CODE_ASSIST_ENDPOINT ?? 'https://cloudcode-pa.googleapis.com';
=======
export const CODE_ASSIST_ENDPOINT = 'https://cloudcode-pa.googleapis.com';
>>>>>>> 8adc5869
export const CODE_ASSIST_API_VERSION = 'v1internal';

export class CodeAssistServer implements ContentGenerator {
  constructor(
    readonly client: OAuth2Client,
    readonly projectId?: string,
    readonly httpOptions: HttpOptions = {},
    readonly sessionId?: string,
  ) {}

  async generateContentStream(
    req: GenerateContentParameters,
  ): Promise<AsyncGenerator<GenerateContentResponse>> {
    const resps = await this.requestStreamingPost<CaGenerateContentResponse>(
      'streamGenerateContent',
      toGenerateContentRequest(req, this.projectId, this.sessionId),
      req.config?.abortSignal,
    );
    return (async function* (): AsyncGenerator<GenerateContentResponse> {
      for await (const resp of resps) {
        yield fromGenerateContentResponse(resp);
      }
    })();
  }

  async generateContent(
    req: GenerateContentParameters,
  ): Promise<GenerateContentResponse> {
    const resp = await this.requestPost<CaGenerateContentResponse>(
      'generateContent',
      toGenerateContentRequest(req, this.projectId, this.sessionId),
      req.config?.abortSignal,
    );
    return fromGenerateContentResponse(resp);
  }

  async onboardUser(
    req: OnboardUserRequest,
  ): Promise<LongrunningOperationResponse> {
    return await this.requestPost<LongrunningOperationResponse>(
      'onboardUser',
      req,
    );
  }

  async loadCodeAssist(
    req: LoadCodeAssistRequest,
  ): Promise<LoadCodeAssistResponse> {
    return await this.requestPost<LoadCodeAssistResponse>(
      'loadCodeAssist',
      req,
    );
  }

  async getCodeAssistGlobalUserSetting(): Promise<CodeAssistGlobalUserSettingResponse> {
    return await this.requestGet<CodeAssistGlobalUserSettingResponse>(
      'getCodeAssistGlobalUserSetting',
    );
  }

  async setCodeAssistGlobalUserSetting(
    req: SetCodeAssistGlobalUserSettingRequest,
  ): Promise<CodeAssistGlobalUserSettingResponse> {
    return await this.requestPost<CodeAssistGlobalUserSettingResponse>(
      'setCodeAssistGlobalUserSetting',
      req,
    );
  }

  async countTokens(req: CountTokensParameters): Promise<CountTokensResponse> {
    const resp = await this.requestPost<CaCountTokenResponse>(
      'countTokens',
      toCountTokenRequest(req),
    );
    return fromCountTokenResponse(resp);
  }

  async embedContent(
    _req: EmbedContentParameters,
  ): Promise<EmbedContentResponse> {
    throw Error();
  }

  async requestPost<T>(
    method: string,
    req: object,
    signal?: AbortSignal,
  ): Promise<T> {
    const res = await this.client.request({
      url: this.getMethodUrl(method),
      method: 'POST',
      headers: {
        'Content-Type': 'application/json',
        ...this.httpOptions.headers,
      },
      responseType: 'json',
      body: JSON.stringify(req),
      signal,
    });
    return res.data as T;
  }

  async requestGet<T>(method: string, signal?: AbortSignal): Promise<T> {
    const res = await this.client.request({
      url: this.getMethodUrl(method),
      method: 'GET',
      headers: {
        'Content-Type': 'application/json',
        ...this.httpOptions.headers,
      },
      responseType: 'json',
      signal,
    });
    return res.data as T;
  }

  async requestStreamingPost<T>(
    method: string,
    req: object,
    signal?: AbortSignal,
  ): Promise<AsyncGenerator<T>> {
    const res = await this.client.request({
      url: this.getMethodUrl(method),
      method: 'POST',
      params: {
        alt: 'sse',
      },
      headers: {
        'Content-Type': 'application/json',
        ...this.httpOptions.headers,
      },
      responseType: 'stream',
      body: JSON.stringify(req),
      signal,
    });

    return (async function* (): AsyncGenerator<T> {
      const rl = readline.createInterface({
        input: res.data as PassThrough,
        crlfDelay: Infinity, // Recognizes '\r\n' and '\n' as line breaks
      });

      let bufferedLines: string[] = [];
      for await (const line of rl) {
        // blank lines are used to separate JSON objects in the stream
        if (line === '') {
          if (bufferedLines.length === 0) {
            continue; // no data to yield
          }
          yield JSON.parse(bufferedLines.join('\n')) as T;
          bufferedLines = []; // Reset the buffer after yielding
        } else if (line.startsWith('data: ')) {
          bufferedLines.push(line.slice(6).trim());
        } else {
          throw new Error(`Unexpected line format in response: ${line}`);
        }
      }
    })();
  }

  getMethodUrl(method: string): string {
    const endpoint = process.env.CODE_ASSIST_ENDPOINT ?? CODE_ASSIST_ENDPOINT;
    return `${endpoint}/${CODE_ASSIST_API_VERSION}:${method}`;
  }
}<|MERGE_RESOLUTION|>--- conflicted
+++ resolved
@@ -40,12 +40,7 @@
 }
 
 // TODO: Use production endpoint once it supports our methods.
-<<<<<<< HEAD
-export const CODE_ASSIST_ENDPOINT =
-  process.env.CODE_ASSIST_ENDPOINT ?? 'https://cloudcode-pa.googleapis.com';
-=======
 export const CODE_ASSIST_ENDPOINT = 'https://cloudcode-pa.googleapis.com';
->>>>>>> 8adc5869
 export const CODE_ASSIST_API_VERSION = 'v1internal';
 
 export class CodeAssistServer implements ContentGenerator {
