--- conflicted
+++ resolved
@@ -42,15 +42,6 @@
 const GEMINI_DIR = '.gemini';
 const CREDENTIAL_FILENAME = 'oauth_creds.json';
 
-<<<<<<< HEAD
-export async function getOauthClient(): Promise<OAuth2Client> {
-  try {
-    return await getCachedCredentialClient();
-  } catch (_) {
-    const loggedInClient = await webLoginClient();
-    await setCachedCredentials(loggedInClient.credentials);
-    return loggedInClient;
-=======
 /**
  * An Authentication URL for updating the credentials of a Oauth2Client
  * as well as a promise that will resolve when the credentials have
@@ -70,7 +61,6 @@
   if (await loadCachedCredentials(client)) {
     // Found valid cached credentials.
     return client;
->>>>>>> b49d5558
   }
 
   const webLogin = await authWithWeb(client);
@@ -170,18 +160,6 @@
 
 async function loadCachedCredentials(client: OAuth2Client): Promise<boolean> {
   try {
-<<<<<<< HEAD
-    const creds = await fs.readFile(getCachedCredentialPath(), 'utf-8');
-    const oAuth2Client = new OAuth2Client({
-      clientId: OAUTH_CLIENT_ID,
-      clientSecret: OAUTH_CLIENT_SECRET,
-    });
-    oAuth2Client.setCredentials(JSON.parse(creds));
-    // This will either return the existing token or refresh it.
-    await oAuth2Client.getAccessToken();
-    // If we are here, the token is valid.
-    return oAuth2Client;
-=======
     const keyFile =
       process.env.GOOGLE_APPLICATION_CREDENTIALS || getCachedCredentialPath();
 
@@ -198,17 +176,12 @@
     await client.getTokenInfo(token);
 
     return true;
->>>>>>> b49d5558
   } catch (_) {
     return false;
   }
 }
 
-<<<<<<< HEAD
-async function setCachedCredentials(credentials: Credentials) {
-=======
 async function cacheCredentials(credentials: Credentials) {
->>>>>>> b49d5558
   const filePath = getCachedCredentialPath();
   await fs.mkdir(path.dirname(filePath), { recursive: true });
 
@@ -222,17 +195,7 @@
 
 export async function clearCachedCredentialFile() {
   try {
-    const fileList = await fs.readdir(path.join(os.homedir(), GEMINI_DIR));
-    console.log(
-      '----------- Listing Files and folders in the directory before clear:',
-      fileList,
-    );
     await fs.rm(getCachedCredentialPath());
-    const fl = await fs.readdir(path.join(os.homedir(), GEMINI_DIR));
-    console.log(
-      '----------- Listing Files and folders in the directory after clear:',
-      fl,
-    );
   } catch (_) {
     /* empty */
   }
