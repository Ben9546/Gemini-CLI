--- conflicted
+++ resolved
@@ -282,7 +282,6 @@
   nonInteractiveConfig: Config,
   cliAuthType?: string,
 ) {
-<<<<<<< HEAD
   // Use CLI auth-type if provided, otherwise fall back to settings or environment
   if (cliAuthType) {
     selectedAuthType = cliAuthType as AuthType;
@@ -297,21 +296,11 @@
     } else if (process.env.CUSTOM_BASE_URL) {
       selectedAuthType = AuthType.USE_LOCAL_LLM;
     } else {
-      console.error(
-        'Please set an Auth method using --auth-type OR set an API key environment variable (GEMINI_API_KEY, OPENAI_API_KEY, ANTHROPIC_API_KEY) OR configure auth in your .gemini/settings.json',
-      );
+        console.error(
+          `Please set an Auth method in your ${USER_SETTINGS_PATH} OR specify GEMINI_API_KEY env variable file before running`,
+        );
       process.exit(1);
     }
-=======
-  // making a special case for the cli. many headless environments might not have a settings.json set
-  // so if GEMINI_API_KEY is set, we'll use that. However since the oauth things are interactive anyway, we'll
-  // still expect that exists
-  if (!selectedAuthType && !process.env.GEMINI_API_KEY) {
-    console.error(
-      `Please set an Auth method in your ${USER_SETTINGS_PATH} OR specify GEMINI_API_KEY env variable file before running`,
-    );
-    process.exit(1);
->>>>>>> edd69cb7
   }
 
   const err = validateAuthMethod(selectedAuthType);
