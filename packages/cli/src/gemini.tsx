/**
 * @license
 * Copyright 2025 Google LLC
 * SPDX-License-Identifier: Apache-2.0
 */

import React from 'react';
import { render } from 'ink';
import { AppWrapper } from './ui/App.js';
import { loadCliConfig } from './config/config.js';
import { resolvePromptFromFile } from './utils/prompt.js';
import { readStdin } from './utils/readStdin.js';
import { basename } from 'node:path';
import v8 from 'node:v8';
import os from 'node:os';
import { spawn } from 'node:child_process';
import { start_sandbox } from './utils/sandbox.js';
import {
  LoadedSettings,
  loadSettings,
  SettingScope,
<<<<<<< HEAD
=======
  USER_SETTINGS_PATH,
>>>>>>> 8adc5869
} from './config/settings.js';
import { themeManager } from './ui/themes/theme-manager.js';
import { getStartupWarnings } from './utils/startupWarnings.js';
import { runNonInteractive } from './nonInteractiveCli.js';
import { loadExtensions, Extension } from './config/extension.js';
import { cleanupCheckpoints } from './utils/cleanup.js';
import {
  ApprovalMode,
  Config,
  EditTool,
  ShellTool,
  WriteFileTool,
  sessionId,
  logUserPrompt,
  AuthType,
} from '@google/gemini-cli-core';
import { validateAuthMethod } from './config/auth.js';
import { setMaxSizedBoxDebugging } from './ui/components/shared/MaxSizedBox.js';
<<<<<<< HEAD
=======

function getNodeMemoryArgs(config: Config): string[] {
  const totalMemoryMB = os.totalmem() / (1024 * 1024);
  const heapStats = v8.getHeapStatistics();
  const currentMaxOldSpaceSizeMb = Math.floor(
    heapStats.heap_size_limit / 1024 / 1024,
  );

  // Set target to 50% of total memory
  const targetMaxOldSpaceSizeInMB = Math.floor(totalMemoryMB * 0.5);
  if (config.getDebugMode()) {
    console.debug(
      `Current heap size ${currentMaxOldSpaceSizeMb.toFixed(2)} MB`,
    );
  }

  if (process.env.GEMINI_CLI_NO_RELAUNCH) {
    return [];
  }

  if (targetMaxOldSpaceSizeInMB > currentMaxOldSpaceSizeMb) {
    if (config.getDebugMode()) {
      console.debug(
        `Need to relaunch with more memory: ${targetMaxOldSpaceSizeInMB.toFixed(2)} MB`,
      );
    }
    return [`--max-old-space-size=${targetMaxOldSpaceSizeInMB}`];
  }

  return [];
}

async function relaunchWithAdditionalArgs(additionalArgs: string[]) {
  const nodeArgs = [...additionalArgs, ...process.argv.slice(1)];
  const newEnv = { ...process.env, GEMINI_CLI_NO_RELAUNCH: 'true' };

  const child = spawn(process.execPath, nodeArgs, {
    stdio: 'inherit',
    env: newEnv,
  });

  await new Promise((resolve) => child.on('close', resolve));
  process.exit(0);
}
>>>>>>> 8adc5869

export async function main() {
  const workspaceRoot = process.cwd();
  const settings = loadSettings(workspaceRoot);

  await cleanupCheckpoints();
  if (settings.errors.length > 0) {
    for (const error of settings.errors) {
      let errorMessage = `Error in ${error.path}: ${error.message}`;
      if (!process.env.NO_COLOR) {
        errorMessage = `\x1b[31m${errorMessage}\x1b[0m`;
      }
      console.error(errorMessage);
      console.error(`Please fix ${error.path} and try again.`);
    }
    process.exit(1);
  }

  const extensions = loadExtensions(workspaceRoot);
  const config = await loadCliConfig(settings.merged, extensions, sessionId);

  // set default fallback to gemini api key
<<<<<<< HEAD
  // this has to go after load cli becuase thats where the env is set
=======
  // this has to go after load cli because that's where the env is set
>>>>>>> 8adc5869
  if (!settings.merged.selectedAuthType && process.env.GEMINI_API_KEY) {
    settings.setValue(
      SettingScope.User,
      'selectedAuthType',
      AuthType.USE_GEMINI,
    );
  }

  setMaxSizedBoxDebugging(config.getDebugMode());

  // Initialize centralized FileDiscoveryService
  config.getFileService();
  if (config.getCheckpointingEnabled()) {
    try {
      await config.getGitService();
    } catch {
      // For now swallow the error, later log it.
    }
  }

  if (settings.merged.theme) {
    if (!themeManager.setActiveTheme(settings.merged.theme)) {
      // If the theme is not found during initial load, log a warning and continue.
      // The useThemeCommand hook in App.tsx will handle opening the dialog.
      console.warn(`Warning: Theme "${settings.merged.theme}" not found.`);
    }
  }

  const memoryArgs = settings.merged.autoConfigureMaxOldSpaceSize
    ? getNodeMemoryArgs(config)
    : [];

  // hop into sandbox if we are outside and sandboxing is enabled
  if (!process.env.SANDBOX) {
    const sandboxConfig = config.getSandbox();
    if (sandboxConfig) {
      if (settings.merged.selectedAuthType) {
        // Validate authentication here because the sandbox will interfere with the Oauth2 web redirect.
        try {
          const err = validateAuthMethod(settings.merged.selectedAuthType);
          if (err) {
            throw new Error(err);
          }
          await config.refreshAuth(settings.merged.selectedAuthType);
        } catch (err) {
          console.error('Error authenticating:', err);
          process.exit(1);
        }
      }
      await start_sandbox(sandboxConfig, memoryArgs);
      process.exit(0);
    } else {
      // Not in a sandbox and not entering one, so relaunch with additional
      // arguments to control memory usage if needed.
      if (memoryArgs.length > 0) {
        await relaunchWithAdditionalArgs(memoryArgs);
        process.exit(0);
      }
    }
  }
<<<<<<< HEAD

  let input = resolvePromptFromFile(config.getQuestion() ?? '', workspaceRoot);
=======
  let input = config.getQuestion();
>>>>>>> 8adc5869
  const startupWarnings = await getStartupWarnings();

  // Render UI, passing necessary config values. Check that there is no command line question.
  if (process.stdin.isTTY && input?.length === 0) {
    setWindowTitle(basename(workspaceRoot), settings);
    render(
      <React.StrictMode>
        <AppWrapper
          config={config}
          settings={settings}
          startupWarnings={startupWarnings}
        />
      </React.StrictMode>,
      { exitOnCtrlC: false },
    );
    return;
  }
  // If not a TTY, read from stdin
  // This is for cases where the user pipes input directly into the command
  if (!process.stdin.isTTY && !input) {
    input += await readStdin();
  }
  if (!input) {
    console.error('No input provided via stdin.');
    process.exit(1);
  }

  logUserPrompt(config, {
    'event.name': 'user_prompt',
    'event.timestamp': new Date().toISOString(),
    prompt: input,
    prompt_length: input.length,
  });

  // Non-interactive mode handled by runNonInteractive
  const nonInteractiveConfig = await loadNonInteractiveConfig(
    config,
    extensions,
    settings,
  );

  await runNonInteractive(nonInteractiveConfig, input);
  process.exit(0);
}

function setWindowTitle(title: string, settings: LoadedSettings) {
  if (!settings.merged.hideWindowTitle) {
    process.stdout.write(`\x1b]2; Gemini - ${title} \x07`);

    process.on('exit', () => {
      process.stdout.write(`\x1b]2;\x07`);
    });
  }
}

// --- Global Unhandled Rejection Handler ---
process.on('unhandledRejection', (reason, _promise) => {
  // Log other unexpected unhandled rejections as critical errors
  console.error('=========================================');
  console.error('CRITICAL: Unhandled Promise Rejection!');
  console.error('=========================================');
  console.error('Reason:', reason);
  console.error('Stack trace may follow:');
  if (!(reason instanceof Error)) {
    console.error(reason);
  }
  // Exit for genuinely unhandled errors
  process.exit(1);
});

async function loadNonInteractiveConfig(
  config: Config,
  extensions: Extension[],
  settings: LoadedSettings,
) {
  let finalConfig = config;
  if (config.getApprovalMode() !== ApprovalMode.YOLO) {
    // Everything is not allowed, ensure that only read-only tools are configured.
    const existingExcludeTools = settings.merged.excludeTools || [];
    const interactiveTools = [
      ShellTool.Name,
      EditTool.Name,
      WriteFileTool.Name,
    ];

    const newExcludeTools = [
      ...new Set([...existingExcludeTools, ...interactiveTools]),
    ];

    const nonInteractiveSettings = {
      ...settings.merged,
      excludeTools: newExcludeTools,
    };
    finalConfig = await loadCliConfig(
      nonInteractiveSettings,
      extensions,
      config.getSessionId(),
    );
  }

  return await validateNonInterActiveAuth(
    settings.merged.selectedAuthType,
    finalConfig,
  );
}

async function validateNonInterActiveAuth(
  selectedAuthType: AuthType | undefined,
  nonInteractiveConfig: Config,
) {
  // making a special case for the cli. many headless environments might not have a settings.json set
  // so if GEMINI_API_KEY is set, we'll use that. However since the oauth things are interactive anyway, we'll
  // still expect that exists
  if (!selectedAuthType && !process.env.GEMINI_API_KEY) {
    console.error(
      `Please set an Auth method in your ${USER_SETTINGS_PATH} OR specify GEMINI_API_KEY env variable file before running`,
    );
    process.exit(1);
  }

  selectedAuthType = selectedAuthType || AuthType.USE_GEMINI;
  const err = validateAuthMethod(selectedAuthType);
  if (err != null) {
    console.error(err);
    process.exit(1);
  }

  await nonInteractiveConfig.refreshAuth(selectedAuthType);
  return nonInteractiveConfig;
}<|MERGE_RESOLUTION|>--- conflicted
+++ resolved
@@ -8,7 +8,6 @@
 import { render } from 'ink';
 import { AppWrapper } from './ui/App.js';
 import { loadCliConfig } from './config/config.js';
-import { resolvePromptFromFile } from './utils/prompt.js';
 import { readStdin } from './utils/readStdin.js';
 import { basename } from 'node:path';
 import v8 from 'node:v8';
@@ -19,10 +18,7 @@
   LoadedSettings,
   loadSettings,
   SettingScope,
-<<<<<<< HEAD
-=======
   USER_SETTINGS_PATH,
->>>>>>> 8adc5869
 } from './config/settings.js';
 import { themeManager } from './ui/themes/theme-manager.js';
 import { getStartupWarnings } from './utils/startupWarnings.js';
@@ -41,8 +37,6 @@
 } from '@google/gemini-cli-core';
 import { validateAuthMethod } from './config/auth.js';
 import { setMaxSizedBoxDebugging } from './ui/components/shared/MaxSizedBox.js';
-<<<<<<< HEAD
-=======
 
 function getNodeMemoryArgs(config: Config): string[] {
   const totalMemoryMB = os.totalmem() / (1024 * 1024);
@@ -87,7 +81,6 @@
   await new Promise((resolve) => child.on('close', resolve));
   process.exit(0);
 }
->>>>>>> 8adc5869
 
 export async function main() {
   const workspaceRoot = process.cwd();
@@ -110,11 +103,7 @@
   const config = await loadCliConfig(settings.merged, extensions, sessionId);
 
   // set default fallback to gemini api key
-<<<<<<< HEAD
-  // this has to go after load cli becuase thats where the env is set
-=======
   // this has to go after load cli because that's where the env is set
->>>>>>> 8adc5869
   if (!settings.merged.selectedAuthType && process.env.GEMINI_API_KEY) {
     settings.setValue(
       SettingScope.User,
@@ -175,12 +164,7 @@
       }
     }
   }
-<<<<<<< HEAD
-
-  let input = resolvePromptFromFile(config.getQuestion() ?? '', workspaceRoot);
-=======
   let input = config.getQuestion();
->>>>>>> 8adc5869
   const startupWarnings = await getStartupWarnings();
 
   // Render UI, passing necessary config values. Check that there is no command line question.
