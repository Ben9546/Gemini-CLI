/**
 * @license
 * Copyright 2025 Google LLC
 * SPDX-License-Identifier: Apache-2.0
 */

import React, { useState } from 'react';
import { Box, Text, useInput } from 'ink';
import { Colors } from '../colors.js';
import { RadioButtonSelect } from './shared/RadioButtonSelect.js';
import { LoadedSettings, SettingScope } from '../../config/settings.js';
import { AuthType } from '@google/gemini-cli-core';
import { validateAuthMethod } from '../../config/auth.js';

interface AuthDialogProps {
  onSelect: (authMethod: AuthType | undefined, scope: SettingScope) => void;
  settings: LoadedSettings;
  initialErrorMessage?: string | null;
}

export function AuthDialog({
  onSelect,
  settings,
  initialErrorMessage,
}: AuthDialogProps): React.JSX.Element {
  const [errorMessage, setErrorMessage] = useState<string | null>(
    initialErrorMessage || null,
  );
  const items = [
    { label: 'Login with Google', value: AuthType.LOGIN_WITH_GOOGLE },
    { label: 'Gemini API Key (AI Studio)', value: AuthType.USE_GEMINI },
    { label: 'Vertex AI', value: AuthType.USE_VERTEX_AI },
  ];

  let initialAuthIndex = items.findIndex(
    (item) => item.value === settings.merged.selectedAuthType,
  );

  if (initialAuthIndex === -1) {
    initialAuthIndex = 0;
  }

<<<<<<< HEAD
  const handleAuthSelect = (authMethod: string) => {
    const error = validateAuthMethod(settings.merged, authMethod);
=======
  const handleAuthSelect = (authMethod: AuthType) => {
    const error = validateAuthMethod(authMethod);
>>>>>>> fe125d59
    if (error) {
      setErrorMessage(error);
    } else {
      setErrorMessage(null);
      onSelect(authMethod, SettingScope.User);
    }
  };

  useInput((_input, key) => {
    if (key.escape) {
      if (settings.merged.selectedAuthType === undefined) {
        // Prevent exiting if no auth method is set
        setErrorMessage(
          'You must select an auth method to proceed. Press Ctrl+C twice to exit.',
        );
        return;
      }
      onSelect(undefined, SettingScope.User);
    }
  });

  return (
    <Box
      borderStyle="round"
      borderColor={Colors.Gray}
      flexDirection="column"
      padding={1}
      width="100%"
    >
      <Text bold>Select Auth Method</Text>
      <RadioButtonSelect
        items={items}
        initialIndex={initialAuthIndex}
        onSelect={handleAuthSelect}
        isFocused={true}
      />
      {errorMessage && (
        <Box marginTop={1}>
          <Text color={Colors.AccentRed}>{errorMessage}</Text>
        </Box>
      )}
      <Box marginTop={1}>
        <Text color={Colors.Gray}>(Use Enter to select)</Text>
      </Box>
      <Box marginTop={1}>
        <Text>Terms of Services and Privacy Notice for Gemini CLI</Text>
      </Box>
      <Box marginTop={1}>
        <Text color={Colors.AccentBlue}>
          {
            'https://github.com/google-gemini/gemini-cli/blob/main/docs/tos-privacy.md'
          }
        </Text>
      </Box>
    </Box>
  );
}<|MERGE_RESOLUTION|>--- conflicted
+++ resolved
@@ -40,13 +40,8 @@
     initialAuthIndex = 0;
   }
 
-<<<<<<< HEAD
-  const handleAuthSelect = (authMethod: string) => {
-    const error = validateAuthMethod(settings.merged, authMethod);
-=======
   const handleAuthSelect = (authMethod: AuthType) => {
     const error = validateAuthMethod(authMethod);
->>>>>>> fe125d59
     if (error) {
       setErrorMessage(error);
     } else {
