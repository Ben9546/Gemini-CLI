/**
 * @license
 * Copyright 2025 Google LLC
 * SPDX-License-Identifier: Apache-2.0
 */

import React, { useState } from 'react';
import { Box, Text, useInput } from 'ink';
import { Colors } from '../colors.js';
import { RadioButtonSelect } from './shared/RadioButtonSelect.js';
import { LoadedSettings, SettingScope } from '../../config/settings.js';
import { AuthType } from '@google/gemini-cli-core';
import { validateAuthMethod } from '../../config/auth.js';

interface AuthDialogProps {
  onSelect: (authMethod: AuthType | undefined, scope: SettingScope) => void;
  settings: LoadedSettings;
  initialErrorMessage?: string | null;
}

export function AuthDialog({
  onSelect,
  settings,
  initialErrorMessage,
}: AuthDialogProps): React.JSX.Element {
  const [errorMessage, setErrorMessage] = useState<string | null>(
    initialErrorMessage || null,
  );
<<<<<<< HEAD
  const allAuthItems = [
    {
      label: 'Login with Google',
      value: AuthType.LOGIN_WITH_GOOGLE_PERSONAL,
    },
    { label: 'Gemini API Key (AI Studio)', value: AuthType.USE_GEMINI },
    {
      label: 'Login with Google Work',
      value: AuthType.LOGIN_WITH_GOOGLE_ENTERPRISE,
    },
    { label: 'Vertex API Key', value: AuthType.USE_VERTEX_AI },
  ];

  const isSelectedAuthInMore = allAuthItems
    .slice(2)
    .some((item) => item.value === settings.merged.selectedAuthType);

  const [showAll, setShowAll] = useState(isSelectedAuthInMore);

  const initialAuthItems = [
    ...allAuthItems.slice(0, 2),
    { label: 'More...', value: 'more' },
  ];

  const items = showAll ? allAuthItems : initialAuthItems;

=======
  const items = [
    { label: 'Login with Google', value: AuthType.LOGIN_WITH_GOOGLE },
    { label: 'Gemini API Key (AI Studio)', value: AuthType.USE_GEMINI },
    { label: 'Vertex AI', value: AuthType.USE_VERTEX_AI },
  ];

>>>>>>> 8adc5869
  let initialAuthIndex = items.findIndex(
    (item) => item.value === settings.merged.selectedAuthType,
  );

  if (initialAuthIndex === -1) {
    initialAuthIndex = 0;
  }

<<<<<<< HEAD
  const handleAuthSelect = (authMethod: string) => {
    if (authMethod === 'more') {
      setShowAll(true);
      return;
    }
=======
  const handleAuthSelect = (authMethod: AuthType) => {
>>>>>>> 8adc5869
    const error = validateAuthMethod(authMethod);
    if (error) {
      setErrorMessage(error);
    } else {
      setErrorMessage(null);
      onSelect(authMethod, SettingScope.User);
    }
  };

  useInput((_input, key) => {
    if (key.escape) {
      if (settings.merged.selectedAuthType === undefined) {
        // Prevent exiting if no auth method is set
        setErrorMessage(
          'You must select an auth method to proceed. Press Ctrl+C twice to exit.',
        );
        return;
      }
      onSelect(undefined, SettingScope.User);
    }
  });

  return (
    <Box
      borderStyle="round"
      borderColor={Colors.Gray}
      flexDirection="column"
      padding={1}
      width="100%"
    >
      <Text bold>Select Auth Method</Text>
      <RadioButtonSelect
        items={items}
        initialIndex={initialAuthIndex}
        onSelect={handleAuthSelect}
        isFocused={true}
      />
      {errorMessage && (
        <Box marginTop={1}>
          <Text color={Colors.AccentRed}>{errorMessage}</Text>
        </Box>
      )}
      <Box marginTop={1}>
        <Text color={Colors.Gray}>(Use Enter to select)</Text>
      </Box>
      <Box marginTop={1}>
        <Text>Terms of Services and Privacy Notice for Gemini CLI</Text>
      </Box>
      <Box marginTop={1}>
        <Text color={Colors.AccentBlue}>
          {
            'https://github.com/google-gemini/gemini-cli/blob/main/docs/tos-privacy.md'
          }
        </Text>
      </Box>
    </Box>
  );
}<|MERGE_RESOLUTION|>--- conflicted
+++ resolved
@@ -26,41 +26,12 @@
   const [errorMessage, setErrorMessage] = useState<string | null>(
     initialErrorMessage || null,
   );
-<<<<<<< HEAD
-  const allAuthItems = [
-    {
-      label: 'Login with Google',
-      value: AuthType.LOGIN_WITH_GOOGLE_PERSONAL,
-    },
-    { label: 'Gemini API Key (AI Studio)', value: AuthType.USE_GEMINI },
-    {
-      label: 'Login with Google Work',
-      value: AuthType.LOGIN_WITH_GOOGLE_ENTERPRISE,
-    },
-    { label: 'Vertex API Key', value: AuthType.USE_VERTEX_AI },
-  ];
-
-  const isSelectedAuthInMore = allAuthItems
-    .slice(2)
-    .some((item) => item.value === settings.merged.selectedAuthType);
-
-  const [showAll, setShowAll] = useState(isSelectedAuthInMore);
-
-  const initialAuthItems = [
-    ...allAuthItems.slice(0, 2),
-    { label: 'More...', value: 'more' },
-  ];
-
-  const items = showAll ? allAuthItems : initialAuthItems;
-
-=======
   const items = [
     { label: 'Login with Google', value: AuthType.LOGIN_WITH_GOOGLE },
     { label: 'Gemini API Key (AI Studio)', value: AuthType.USE_GEMINI },
     { label: 'Vertex AI', value: AuthType.USE_VERTEX_AI },
   ];
 
->>>>>>> 8adc5869
   let initialAuthIndex = items.findIndex(
     (item) => item.value === settings.merged.selectedAuthType,
   );
@@ -69,15 +40,7 @@
     initialAuthIndex = 0;
   }
 
-<<<<<<< HEAD
-  const handleAuthSelect = (authMethod: string) => {
-    if (authMethod === 'more') {
-      setShowAll(true);
-      return;
-    }
-=======
   const handleAuthSelect = (authMethod: AuthType) => {
->>>>>>> 8adc5869
     const error = validateAuthMethod(authMethod);
     if (error) {
       setErrorMessage(error);
