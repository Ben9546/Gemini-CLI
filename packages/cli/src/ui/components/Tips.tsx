/**
 * @license
 * Copyright 2025 Google LLC
 * SPDX-License-Identifier: Apache-2.0
 */

import React from 'react';
import { Box, Text } from 'ink';
import { Colors } from '../colors.js';
import { type Config } from '@google/gemini-cli-core';

interface TipsProps {
  config: Config;
}

export const Tips: React.FC<TipsProps> = ({ config }) => {
  const geminiMdFileCount = config.getGeminiMdFileCount();
  return (
    <Box flexDirection="column" marginBottom={1}>
      <Text color={Colors.Foreground}>Tips for getting started:</Text>
      <Text color={Colors.Foreground}>
<<<<<<< HEAD
        1. Ask questions, edit code or run commands.
=======
        1. Ask questions, edit files, or run commands.
>>>>>>> 8adc5869
      </Text>
      <Text color={Colors.Foreground}>
        2. Be specific for the best results.
      </Text>
      {geminiMdFileCount === 0 && (
        <Text color={Colors.Foreground}>
          3. Create{' '}
          <Text bold color={Colors.AccentPurple}>
            GEMINI.md
          </Text>{' '}
          files to customize your interactions with Gemini.
        </Text>
      )}
      <Text color={Colors.Foreground}>
        {geminiMdFileCount === 0 ? '4.' : '3.'}{' '}
        <Text bold color={Colors.AccentPurple}>
          /help
        </Text>{' '}
<<<<<<< HEAD
        for more information. Full documentation can be found at
        https://github.com/google-gemini/gemini-cli/blob/main/docs/index.md.
=======
        for more information.
>>>>>>> 8adc5869
      </Text>
    </Box>
  );
};<|MERGE_RESOLUTION|>--- conflicted
+++ resolved
@@ -19,11 +19,7 @@
     <Box flexDirection="column" marginBottom={1}>
       <Text color={Colors.Foreground}>Tips for getting started:</Text>
       <Text color={Colors.Foreground}>
-<<<<<<< HEAD
-        1. Ask questions, edit code or run commands.
-=======
         1. Ask questions, edit files, or run commands.
->>>>>>> 8adc5869
       </Text>
       <Text color={Colors.Foreground}>
         2. Be specific for the best results.
@@ -42,12 +38,7 @@
         <Text bold color={Colors.AccentPurple}>
           /help
         </Text>{' '}
-<<<<<<< HEAD
-        for more information. Full documentation can be found at
-        https://github.com/google-gemini/gemini-cli/blob/main/docs/index.md.
-=======
         for more information.
->>>>>>> 8adc5869
       </Text>
     </Box>
   );
