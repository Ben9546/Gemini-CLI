/**
 * @license
 * Copyright 2025 Google LLC
 * SPDX-License-Identifier: Apache-2.0
 */

import React from 'react';
import { Text } from 'ink';
import { Colors } from '../colors.js';
import { type MCPServerConfig } from '@gemini-cli/core';

interface ContextSummaryDisplayProps {
  geminiMdFileCount: number;
  contextFileName: string;
  mcpServers?: Record<string, MCPServerConfig>;
  showToolDescriptions?: boolean;
}

export const ContextSummaryDisplay: React.FC<ContextSummaryDisplayProps> = ({
  geminiMdFileCount,
  contextFileName,
  mcpServers,
  showToolDescriptions,
}) => {
  const mcpServerCount = Object.keys(mcpServers || {}).length;

  if (geminiMdFileCount === 0 && mcpServerCount === 0) {
    return <Text> </Text>; // Render an empty space to reserve height
  }

  const geminiMdText =
    geminiMdFileCount > 0
      ? `${geminiMdFileCount} ${contextFileName} file${geminiMdFileCount > 1 ? 's' : ''}`
      : '';

  const mcpText =
    mcpServerCount > 0
      ? `${mcpServerCount} MCP server${mcpServerCount > 1 ? 's' : ''}`
      : '';

  let summaryText = 'Using ';
  if (geminiMdText) {
    summaryText += geminiMdText;
  }
  if (geminiMdText && mcpText) {
    summaryText += ' and ';
  }
  if (mcpText) {
    summaryText += mcpText;
    // Add Ctrl+T hint when MCP servers are available
    if (mcpServers && Object.keys(mcpServers).length > 0) {
      if (showToolDescriptions) {
        summaryText += ' (Ctrl+T to hide descriptions)';
      } else {
<<<<<<< HEAD
        summaryText += ' (Ctrl+T to view descriptions)';
=======
        summaryText += ' (ctrl+t for details)';
>>>>>>> 7868ef82
      }
    }
  }

  return <Text color={Colors.Gray}>{summaryText}</Text>;
};<|MERGE_RESOLUTION|>--- conflicted
+++ resolved
@@ -52,11 +52,7 @@
       if (showToolDescriptions) {
         summaryText += ' (Ctrl+T to hide descriptions)';
       } else {
-<<<<<<< HEAD
         summaryText += ' (Ctrl+T to view descriptions)';
-=======
-        summaryText += ' (ctrl+t for details)';
->>>>>>> 7868ef82
       }
     }
   }
