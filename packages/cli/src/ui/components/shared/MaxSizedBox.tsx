--- conflicted
+++ resolved
@@ -107,37 +107,6 @@
   const { addOverflowingId, removeOverflowingId } = useOverflowActions() || {};
 
   const laidOutStyledText: StyledText[][] = [];
-<<<<<<< HEAD
-  // When maxHeight is not set, we render the content normally rather
-  // than using our custom layout logic. This should slightly improve
-  // performance for the case where there is no height limit and is
-  // a useful debugging tool to ensure that our layouts are consist
-  // with the expected layout when there is no height limit.
-  // In the future we might choose to still apply our layout logic
-  // even in this case particularlly if there are cases where we
-  // intentionally diverse how certain layouts are rendered.
-  let targetMaxHeight;
-  if (maxHeight !== undefined) {
-    targetMaxHeight = Math.max(Math.round(maxHeight), MINIMUM_MAX_HEIGHT);
-
-    if (maxWidth === undefined) {
-      throw new Error('maxWidth must be defined when maxHeight is set.');
-    }
-    function visitRows(element: React.ReactNode) {
-      if (!React.isValidElement(element)) {
-        return;
-      }
-      if (element.type === Fragment) {
-        React.Children.forEach(element.props.children, visitRows);
-        return;
-      }
-      if (element.type === Box) {
-        layoutInkElementAsStyledText(element, maxWidth!, laidOutStyledText);
-        return;
-      }
-
-      debugReportError('MaxSizedBox children must be <Box> elements', element);
-=======
   const targetMaxHeight = Math.max(
     Math.round(maxHeight ?? Number.MAX_SAFE_INTEGER),
     MINIMUM_MAX_HEIGHT,
@@ -159,11 +128,12 @@
     if (element.type === Box) {
       layoutInkElementAsStyledText(element, maxWidth!, laidOutStyledText);
       return;
->>>>>>> 8adc5869
-    }
-
-    React.Children.forEach(children, visitRows);
-  }
+    }
+
+    debugReportError('MaxSizedBox children must be <Box> elements', element);
+  }
+
+  React.Children.forEach(children, visitRows);
 
   const contentWillOverflow =
     (targetMaxHeight !== undefined &&
@@ -192,17 +162,6 @@
     };
   }, [id, totalHiddenLines, addOverflowingId, removeOverflowingId]);
 
-<<<<<<< HEAD
-  if (maxHeight === undefined) {
-    return (
-      <Box width={maxWidth} height={maxHeight} flexDirection="column">
-        {children}
-      </Box>
-    );
-  }
-
-=======
->>>>>>> 8adc5869
   const visibleStyledText =
     hiddenLinesCount > 0
       ? overflowDirection === 'top'
