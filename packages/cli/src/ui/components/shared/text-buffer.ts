/**
 * @license
 * Copyright 2025 Google LLC
 * SPDX-License-Identifier: Apache-2.0
 */

import stripAnsi from 'strip-ansi';
import { spawnSync } from 'child_process';
import fs from 'fs';
import os from 'os';
import pathMod from 'path';
import { useState, useCallback, useEffect, useMemo, useReducer } from 'react';
import stringWidth from 'string-width';
import { unescapePath } from '@google/gemini-cli-core';
import { toCodePoints, cpLen, cpSlice } from '../../utils/textUtils.js';

export type Direction =
  | 'left'
  | 'right'
  | 'up'
  | 'down'
  | 'wordLeft'
  | 'wordRight'
  | 'home'
  | 'end';

// Simple helper for word‑wise ops.
function isWordChar(ch: string | undefined): boolean {
  if (ch === undefined) {
    return false;
  }
  return !/[\s,.;!?]/.test(ch);
}

/**
 * Strip characters that can break terminal rendering.
 *
 * Strip ANSI escape codes and control characters except for line breaks.
 * Control characters such as delete break terminal UI rendering.
 */
function stripUnsafeCharacters(str: string): string {
  const stripped = stripAnsi(str);
  return toCodePoints(stripAnsi(stripped))
    .filter((char) => {
      if (char.length > 1) return false;
      const code = char.codePointAt(0);
      if (code === undefined) {
        return false;
      }
      const isUnsafe =
        code === 127 || (code <= 31 && code !== 13 && code !== 10);
      return !isUnsafe;
    })
    .join('');
}

export interface Viewport {
  height: number;
  width: number;
}

function clamp(v: number, min: number, max: number): number {
  return v < min ? min : v > max ? max : v;
}

/* -------------------------------------------------------------------------
 *  Debug helper – enable verbose logging by setting env var TEXTBUFFER_DEBUG=1
 * ---------------------------------------------------------------------- */

// Enable verbose logging only when requested via env var.
const DEBUG =
  process.env['TEXTBUFFER_DEBUG'] === '1' ||
  process.env['TEXTBUFFER_DEBUG'] === 'true';

function dbg(...args: unknown[]): void {
  if (DEBUG) {
    console.log('[TextBuffer]', ...args);
  }
}

/* ────────────────────────────────────────────────────────────────────────── */

interface UseTextBufferProps {
  initialText?: string;
  initialCursorOffset?: number;
  viewport: Viewport; // Viewport dimensions needed for scrolling
  stdin?: NodeJS.ReadStream | null; // For external editor
  setRawMode?: (mode: boolean) => void; // For external editor
  onChange?: (text: string) => void; // Callback for when text changes
  isValidPath: (path: string) => boolean;
}

interface UndoHistoryEntry {
  lines: string[];
  cursorRow: number;
  cursorCol: number;
}

function calculateInitialCursorPosition(
  initialLines: string[],
  offset: number,
): [number, number] {
  let remainingChars = offset;
  let row = 0;
  while (row < initialLines.length) {
    const lineLength = cpLen(initialLines[row]);
    // Add 1 for the newline character (except for the last line)
    const totalCharsInLineAndNewline =
      lineLength + (row < initialLines.length - 1 ? 1 : 0);

    if (remainingChars <= lineLength) {
      // Cursor is on this line
      return [row, remainingChars];
    }
    remainingChars -= totalCharsInLineAndNewline;
    row++;
  }
  // Offset is beyond the text, place cursor at the end of the last line
  if (initialLines.length > 0) {
    const lastRow = initialLines.length - 1;
    return [lastRow, cpLen(initialLines[lastRow])];
  }
  return [0, 0]; // Default for empty text
}

export function offsetToLogicalPos(
  text: string,
  offset: number,
): [number, number] {
  let row = 0;
  let col = 0;
  let currentOffset = 0;

  if (offset === 0) return [0, 0];

  const lines = text.split('\n');
  for (let i = 0; i < lines.length; i++) {
    const line = lines[i];
    const lineLength = cpLen(line);
    const lineLengthWithNewline = lineLength + (i < lines.length - 1 ? 1 : 0);

    if (offset <= currentOffset + lineLength) {
      // Check against lineLength first
      row = i;
      col = offset - currentOffset;
      return [row, col];
    } else if (offset <= currentOffset + lineLengthWithNewline) {
      // Check if offset is the newline itself
      row = i;
      col = lineLength; // Position cursor at the end of the current line content
      // If the offset IS the newline, and it's not the last line, advance to next line, col 0
      if (
        offset === currentOffset + lineLengthWithNewline &&
        i < lines.length - 1
      ) {
        return [i + 1, 0];
      }
      return [row, col]; // Otherwise, it's at the end of the current line content
    }
    currentOffset += lineLengthWithNewline;
  }

  // If offset is beyond the text length, place cursor at the end of the last line
  // or [0,0] if text is empty
  if (lines.length > 0) {
    row = lines.length - 1;
    col = cpLen(lines[row]);
  } else {
    row = 0;
    col = 0;
  }
  return [row, col];
}

// Helper to calculate visual lines and map cursor positions
function calculateVisualLayout(
  logicalLines: string[],
  logicalCursor: [number, number],
  viewportWidth: number,
): {
  visualLines: string[];
  visualCursor: [number, number];
  logicalToVisualMap: Array<Array<[number, number]>>; // For each logical line, an array of [visualLineIndex, startColInLogical]
  visualToLogicalMap: Array<[number, number]>; // For each visual line, its [logicalLineIndex, startColInLogical]
} {
  const visualLines: string[] = [];
  const logicalToVisualMap: Array<Array<[number, number]>> = [];
  const visualToLogicalMap: Array<[number, number]> = [];
  let currentVisualCursor: [number, number] = [0, 0];

  logicalLines.forEach((logLine, logIndex) => {
    logicalToVisualMap[logIndex] = [];
    if (logLine.length === 0) {
      // Handle empty logical line
      logicalToVisualMap[logIndex].push([visualLines.length, 0]);
      visualToLogicalMap.push([logIndex, 0]);
      visualLines.push('');
      if (logIndex === logicalCursor[0] && logicalCursor[1] === 0) {
        currentVisualCursor = [visualLines.length - 1, 0];
      }
    } else {
      // Non-empty logical line
      let currentPosInLogLine = 0; // Tracks position within the current logical line (code point index)
      const codePointsInLogLine = toCodePoints(logLine);

      while (currentPosInLogLine < codePointsInLogLine.length) {
        let currentChunk = '';
        let currentChunkVisualWidth = 0;
        let numCodePointsInChunk = 0;
        let lastWordBreakPoint = -1; // Index in codePointsInLogLine for word break
        let numCodePointsAtLastWordBreak = 0;

        // Iterate through code points to build the current visual line (chunk)
        for (let i = currentPosInLogLine; i < codePointsInLogLine.length; i++) {
          const char = codePointsInLogLine[i];
          const charVisualWidth = stringWidth(char);

          if (currentChunkVisualWidth + charVisualWidth > viewportWidth) {
            // Character would exceed viewport width
            if (
              lastWordBreakPoint !== -1 &&
              numCodePointsAtLastWordBreak > 0 &&
              currentPosInLogLine + numCodePointsAtLastWordBreak < i
            ) {
              // We have a valid word break point to use, and it's not the start of the current segment
              currentChunk = codePointsInLogLine
                .slice(
                  currentPosInLogLine,
                  currentPosInLogLine + numCodePointsAtLastWordBreak,
                )
                .join('');
              numCodePointsInChunk = numCodePointsAtLastWordBreak;
            } else {
              // No word break, or word break is at the start of this potential chunk, or word break leads to empty chunk.
              // Hard break: take characters up to viewportWidth, or just the current char if it alone is too wide.
              if (
                numCodePointsInChunk === 0 &&
                charVisualWidth > viewportWidth
              ) {
                // Single character is wider than viewport, take it anyway
                currentChunk = char;
                numCodePointsInChunk = 1;
              } else if (
                numCodePointsInChunk === 0 &&
                charVisualWidth <= viewportWidth
              ) {
                // This case should ideally be caught by the next iteration if the char fits.
                // If it doesn't fit (because currentChunkVisualWidth was already > 0 from a previous char that filled the line),
                // then numCodePointsInChunk would not be 0.
                // This branch means the current char *itself* doesn't fit an empty line, which is handled by the above.
                // If we are here, it means the loop should break and the current chunk (which is empty) is finalized.
              }
            }
            break; // Break from inner loop to finalize this chunk
          }

          currentChunk += char;
          currentChunkVisualWidth += charVisualWidth;
          numCodePointsInChunk++;

          // Check for word break opportunity (space)
          if (char === ' ') {
            lastWordBreakPoint = i; // Store code point index of the space
            // Store the state *before* adding the space, if we decide to break here.
            numCodePointsAtLastWordBreak = numCodePointsInChunk - 1; // Chars *before* the space
          }
        }

        // If the inner loop completed without breaking (i.e., remaining text fits)
        // or if the loop broke but numCodePointsInChunk is still 0 (e.g. first char too wide for empty line)
        if (
          numCodePointsInChunk === 0 &&
          currentPosInLogLine < codePointsInLogLine.length
        ) {
          // This can happen if the very first character considered for a new visual line is wider than the viewport.
          // In this case, we take that single character.
          const firstChar = codePointsInLogLine[currentPosInLogLine];
          currentChunk = firstChar;
          numCodePointsInChunk = 1; // Ensure we advance
        }

        // If after everything, numCodePointsInChunk is still 0 but we haven't processed the whole logical line,
        // it implies an issue, like viewportWidth being 0 or less. Avoid infinite loop.
        if (
          numCodePointsInChunk === 0 &&
          currentPosInLogLine < codePointsInLogLine.length
        ) {
          // Force advance by one character to prevent infinite loop if something went wrong
          currentChunk = codePointsInLogLine[currentPosInLogLine];
          numCodePointsInChunk = 1;
        }

        logicalToVisualMap[logIndex].push([
          visualLines.length,
          currentPosInLogLine,
        ]);
        visualToLogicalMap.push([logIndex, currentPosInLogLine]);
        visualLines.push(currentChunk);

        // Cursor mapping logic
        // Note: currentPosInLogLine here is the start of the currentChunk within the logical line.
        if (logIndex === logicalCursor[0]) {
          const cursorLogCol = logicalCursor[1]; // This is a code point index
          if (
            cursorLogCol >= currentPosInLogLine &&
            cursorLogCol < currentPosInLogLine + numCodePointsInChunk // Cursor is within this chunk
          ) {
            currentVisualCursor = [
              visualLines.length - 1,
              cursorLogCol - currentPosInLogLine, // Visual col is also code point index within visual line
            ];
          } else if (
            cursorLogCol === currentPosInLogLine + numCodePointsInChunk &&
            numCodePointsInChunk > 0
          ) {
            // Cursor is exactly at the end of this non-empty chunk
            currentVisualCursor = [
              visualLines.length - 1,
              numCodePointsInChunk,
            ];
          }
        }

        const logicalStartOfThisChunk = currentPosInLogLine;
        currentPosInLogLine += numCodePointsInChunk;

        // If the chunk processed did not consume the entire logical line,
        // and the character immediately following the chunk is a space,
        // advance past this space as it acted as a delimiter for word wrapping.
        if (
          logicalStartOfThisChunk + numCodePointsInChunk <
            codePointsInLogLine.length &&
          currentPosInLogLine < codePointsInLogLine.length && // Redundant if previous is true, but safe
          codePointsInLogLine[currentPosInLogLine] === ' '
        ) {
          currentPosInLogLine++;
        }
      }
      // After all chunks of a non-empty logical line are processed,
      // if the cursor is at the very end of this logical line, update visual cursor.
      if (
        logIndex === logicalCursor[0] &&
        logicalCursor[1] === codePointsInLogLine.length // Cursor at end of logical line
      ) {
        const lastVisualLineIdx = visualLines.length - 1;
        if (
          lastVisualLineIdx >= 0 &&
          visualLines[lastVisualLineIdx] !== undefined
        ) {
          currentVisualCursor = [
            lastVisualLineIdx,
            cpLen(visualLines[lastVisualLineIdx]), // Cursor at end of last visual line for this logical line
          ];
        }
      }
    }
  });

  // If the entire logical text was empty, ensure there's one empty visual line.
  if (
    logicalLines.length === 0 ||
    (logicalLines.length === 1 && logicalLines[0] === '')
  ) {
    if (visualLines.length === 0) {
      visualLines.push('');
      if (!logicalToVisualMap[0]) logicalToVisualMap[0] = [];
      logicalToVisualMap[0].push([0, 0]);
      visualToLogicalMap.push([0, 0]);
    }
    currentVisualCursor = [0, 0];
  }
  // Handle cursor at the very end of the text (after all processing)
  // This case might be covered by the loop end condition now, but kept for safety.
  else if (
    logicalCursor[0] === logicalLines.length - 1 &&
    logicalCursor[1] === cpLen(logicalLines[logicalLines.length - 1]) &&
    visualLines.length > 0
  ) {
    const lastVisLineIdx = visualLines.length - 1;
    currentVisualCursor = [lastVisLineIdx, cpLen(visualLines[lastVisLineIdx])];
  }

  return {
    visualLines,
    visualCursor: currentVisualCursor,
    logicalToVisualMap,
    visualToLogicalMap,
  };
}

<<<<<<< HEAD
// --- Start of reducer logic ---
=======
export function useTextBuffer({
  initialText = '',
  initialCursorOffset = 0,
  viewport,
  stdin,
  setRawMode,
  onChange,
  isValidPath,
}: UseTextBufferProps): TextBuffer {
  const [lines, setLines] = useState<string[]>(() => {
    const l = initialText.split('\n');
    return l.length === 0 ? [''] : l;
  });

  const [[initialCursorRow, initialCursorCol]] = useState(() =>
    calculateInitialCursorPosition(lines, initialCursorOffset),
  );

  const [cursorRow, setCursorRow] = useState<number>(initialCursorRow);
  const [cursorCol, setCursorCol] = useState<number>(initialCursorCol);
  const [preferredCol, setPreferredCol] = useState<number | null>(null); // Visual preferred col

  const [undoStack, setUndoStack] = useState<UndoHistoryEntry[]>([]);
  const [redoStack, setRedoStack] = useState<UndoHistoryEntry[]>([]);
  const historyLimit = 100;
  const [opQueue, setOpQueue] = useState<UpdateOperation[]>([]);

  const [clipboard, setClipboard] = useState<string | null>(null);
  const [selectionAnchor, setSelectionAnchor] = useState<
    [number, number] | null
  >(null); // Logical selection

  // Visual state
  const [visualLines, setVisualLines] = useState<string[]>(['']);
  const [visualCursor, setVisualCursor] = useState<[number, number]>([0, 0]);
  const [visualScrollRow, setVisualScrollRow] = useState<number>(0);
  const [logicalToVisualMap, setLogicalToVisualMap] = useState<
    Array<Array<[number, number]>>
  >([]);
  const [visualToLogicalMap, setVisualToLogicalMap] = useState<
    Array<[number, number]>
  >([]);

  const currentLine = useCallback(
    (r: number): string => lines[r] ?? '',
    [lines],
  );
  const currentLineLen = useCallback(
    (r: number): number => cpLen(currentLine(r)),
    [currentLine],
  );
>>>>>>> 34935d65

interface TextBufferState {
  lines: string[];
  cursorRow: number;
  cursorCol: number;
  preferredCol: number | null; // This is visual preferred col
  undoStack: UndoHistoryEntry[];
  redoStack: UndoHistoryEntry[];
  clipboard: string | null;
  selectionAnchor: [number, number] | null;
}

const historyLimit = 100;

type TextBufferAction =
  | { type: 'set_text'; payload: string; pushToUndo?: boolean }
  | { type: 'insert'; payload: string }
  | { type: 'backspace' }
  | {
      type: 'move';
      payload: {
        dir: Direction;
        visualLayout: ReturnType<typeof calculateVisualLayout>;
      };
    }
  | { type: 'delete' }
  | { type: 'delete_word_left' }
  | { type: 'delete_word_right' }
  | { type: 'kill_line_right' }
  | { type: 'kill_line_left' }
  | { type: 'undo' }
  | { type: 'redo' }
  | {
      type: 'replace_range';
      payload: {
        startRow: number;
        startCol: number;
        endRow: number;
        endCol: number;
        text: string;
      };
    }
  | { type: 'move_to_offset'; payload: { text: string; offset: number } }
  | { type: 'create_undo_snapshot' };

export function textBufferReducer(
  state: TextBufferState,
  action: TextBufferAction,
): TextBufferState {
  const pushUndo = (currentState: TextBufferState): TextBufferState => {
    const snapshot = {
      lines: [...currentState.lines],
      cursorRow: currentState.cursorRow,
      cursorCol: currentState.cursorCol,
    };
    const newStack = [...currentState.undoStack, snapshot];
    if (newStack.length > historyLimit) {
      newStack.shift();
    }
    return { ...currentState, undoStack: newStack, redoStack: [] };
  };

  const currentLine = (r: number): string => state.lines[r] ?? '';
  const currentLineLen = (r: number): number => cpLen(currentLine(r));

<<<<<<< HEAD
  switch (action.type) {
    case 'set_text': {
      dbg('setText', { text: action.payload });
      let nextState = state;
      if (action.pushToUndo !== false) {
        nextState = pushUndo(state);
      }
      const newContentLines = action.payload
        .replace(/\r\n?/g, '\n')
        .split('\n');
      const lines = newContentLines.length === 0 ? [''] : newContentLines;
      const lastNewLineIndex = lines.length - 1;
      return {
        ...nextState,
        lines,
        cursorRow: lastNewLineIndex,
        cursorCol: cpLen(lines[lastNewLineIndex] ?? ''),
        preferredCol: null,
      };
    }

    case 'insert': {
      const nextState = pushUndo(state);
      const newLines = [...nextState.lines];
      let newCursorRow = nextState.cursorRow;
      let newCursorCol = nextState.cursorCol;

      const currentLine = (r: number) => newLines[r] ?? '';

      const str = stripUnsafeCharacters(
        action.payload.replace(/\r\n/g, '\n').replace(/\r/g, '\n'),
      );
      const parts = str.split('\n');
      const lineContent = currentLine(newCursorRow);
      const before = cpSlice(lineContent, 0, newCursorCol);
      const after = cpSlice(lineContent, newCursorCol);

      if (parts.length > 1) {
        newLines[newCursorRow] = before + parts[0];
        const remainingParts = parts.slice(1);
        const lastPartOriginal = remainingParts.pop() ?? '';
        newLines.splice(newCursorRow + 1, 0, ...remainingParts);
        newLines.splice(
          newCursorRow + parts.length - 1,
          0,
          lastPartOriginal + after,
        );
        newCursorRow = newCursorRow + parts.length - 1;
        newCursorCol = cpLen(lastPartOriginal);
      } else {
        newLines[newCursorRow] = before + parts[0] + after;
        newCursorCol = cpLen(before) + cpLen(parts[0]);
      }

      return {
        ...nextState,
        lines: newLines,
        cursorRow: newCursorRow,
        cursorCol: newCursorCol,
        preferredCol: null,
      };
=======
  const applyOperations = useCallback((ops: UpdateOperation[]) => {
    if (ops.length === 0) return;
    setOpQueue((prev) => [...prev, ...ops]);
  }, []);

  useEffect(() => {
    if (opQueue.length === 0) return;

    const expandedOps: UpdateOperation[] = [];
    for (const op of opQueue) {
      if (op.type === 'insert') {
        let currentText = '';
        for (const char of toCodePoints(op.payload)) {
          if (char.codePointAt(0) === 127) {
            // \x7f
            if (currentText.length > 0) {
              expandedOps.push({ type: 'insert', payload: currentText });
              currentText = '';
            }
            expandedOps.push({ type: 'backspace' });
          } else {
            currentText += char;
          }
        }
        if (currentText.length > 0) {
          expandedOps.push({ type: 'insert', payload: currentText });
        }
      } else {
        expandedOps.push(op);
      }
    }

    if (expandedOps.length === 0) {
      setOpQueue([]); // Clear queue even if ops were no-ops
      return;
    }

    pushUndo(); // Snapshot before applying batch of updates

    const newLines = [...lines];
    let newCursorRow = cursorRow;
    let newCursorCol = cursorCol;

    const currentLine = (r: number) => newLines[r] ?? '';

    for (const op of expandedOps) {
      if (op.type === 'insert') {
        const str = stripUnsafeCharacters(
          op.payload.replace(/\r\n/g, '\n').replace(/\r/g, '\n'),
        );
        const parts = str.split('\n');
        const lineContent = currentLine(newCursorRow);
        const before = cpSlice(lineContent, 0, newCursorCol);
        const after = cpSlice(lineContent, newCursorCol);

        if (parts.length > 1) {
          newLines[newCursorRow] = before + parts[0];
          const remainingParts = parts.slice(1);
          const lastPartOriginal = remainingParts.pop() ?? '';
          newLines.splice(newCursorRow + 1, 0, ...remainingParts);
          newLines.splice(
            newCursorRow + parts.length - 1,
            0,
            lastPartOriginal + after,
          );
          newCursorRow = newCursorRow + parts.length - 1;
          newCursorCol = cpLen(lastPartOriginal);
        } else {
          newLines[newCursorRow] = before + parts[0] + after;

          newCursorCol = cpLen(before) + cpLen(parts[0]);
        }
      } else if (op.type === 'backspace') {
        if (newCursorCol === 0 && newCursorRow === 0) continue;

        if (newCursorCol > 0) {
          const lineContent = currentLine(newCursorRow);
          newLines[newCursorRow] =
            cpSlice(lineContent, 0, newCursorCol - 1) +
            cpSlice(lineContent, newCursorCol);
          newCursorCol--;
        } else if (newCursorRow > 0) {
          const prevLineContent = currentLine(newCursorRow - 1);
          const currentLineContentVal = currentLine(newCursorRow);
          const newCol = cpLen(prevLineContent);
          newLines[newCursorRow - 1] = prevLineContent + currentLineContentVal;
          newLines.splice(newCursorRow, 1);
          newCursorRow--;
          newCursorCol = newCol;
        }
      }
    }

    setLines(newLines);
    setCursorRow(newCursorRow);
    setCursorCol(newCursorCol);
    setPreferredCol(null);

    // Clear the queue after processing
    setOpQueue((prev) => prev.slice(opQueue.length));
  }, [opQueue, lines, cursorRow, cursorCol, pushUndo, setPreferredCol]);

  const insert = useCallback(
    (ch: string): void => {
      dbg('insert', { ch, beforeCursor: [cursorRow, cursorCol] });

      ch = stripUnsafeCharacters(ch);

      // Arbitrary threshold to avoid false positives on normal key presses
      // while still detecting virtually all reasonable length file paths.
      const minLengthToInferAsDragDrop = 3;
      if (ch.length >= minLengthToInferAsDragDrop) {
        // Possible drag and drop of a file path.
        let potentialPath = ch;
        if (
          potentialPath.length > 2 &&
          potentialPath.startsWith("'") &&
          potentialPath.endsWith("'")
        ) {
          potentialPath = ch.slice(1, -1);
        }

        potentialPath = potentialPath.trim();
        // Be conservative and only add an @ if the path is valid.
        if (isValidPath(unescapePath(potentialPath))) {
          ch = `@${potentialPath}`;
        }
      }
      applyOperations([{ type: 'insert', payload: ch }]);
    },
    [applyOperations, cursorRow, cursorCol, isValidPath],
  );

  const newline = useCallback((): void => {
    dbg('newline', { beforeCursor: [cursorRow, cursorCol] });
    applyOperations([{ type: 'insert', payload: '\n' }]);
  }, [applyOperations, cursorRow, cursorCol]);

  const backspace = useCallback((): void => {
    dbg('backspace', { beforeCursor: [cursorRow, cursorCol] });
    if (cursorCol === 0 && cursorRow === 0) return;
    applyOperations([{ type: 'backspace' }]);
  }, [applyOperations, cursorRow, cursorCol]);

  const del = useCallback((): void => {
    dbg('delete', { beforeCursor: [cursorRow, cursorCol] });
    const lineContent = currentLine(cursorRow);
    if (cursorCol < currentLineLen(cursorRow)) {
      pushUndo();
      setLines((prevLines) => {
        const newLines = [...prevLines];
        newLines[cursorRow] =
          cpSlice(lineContent, 0, cursorCol) +
          cpSlice(lineContent, cursorCol + 1);
        return newLines;
      });
    } else if (cursorRow < lines.length - 1) {
      pushUndo();
      const nextLineContent = currentLine(cursorRow + 1);
      setLines((prevLines) => {
        const newLines = [...prevLines];
        newLines[cursorRow] = lineContent + nextLineContent;
        newLines.splice(cursorRow + 1, 1);
        return newLines;
      });
>>>>>>> 34935d65
    }

    case 'backspace': {
      const nextState = pushUndo(state);
      const newLines = [...nextState.lines];
      let newCursorRow = nextState.cursorRow;
      let newCursorCol = nextState.cursorCol;

      const currentLine = (r: number) => newLines[r] ?? '';

      if (newCursorCol === 0 && newCursorRow === 0) return state;

      if (newCursorCol > 0) {
        const lineContent = currentLine(newCursorRow);
        newLines[newCursorRow] =
          cpSlice(lineContent, 0, newCursorCol - 1) +
          cpSlice(lineContent, newCursorCol);
        newCursorCol--;
      } else if (newCursorRow > 0) {
        const prevLineContent = currentLine(newCursorRow - 1);
        const currentLineContentVal = currentLine(newCursorRow);
        const newCol = cpLen(prevLineContent);
        newLines[newCursorRow - 1] = prevLineContent + currentLineContentVal;
        newLines.splice(newCursorRow, 1);
        newCursorRow--;
        newCursorCol = newCol;
      }

      return {
        ...nextState,
        lines: newLines,
        cursorRow: newCursorRow,
        cursorCol: newCursorCol,
        preferredCol: null,
      };
    }

    case 'move': {
      const { dir, visualLayout } = action.payload;
      const { visualLines, visualCursor, visualToLogicalMap } = visualLayout;

      let newVisualRow = visualCursor[0];
      let newVisualCol = visualCursor[1];
      let newPreferredCol = state.preferredCol;

      const currentVisLineLen = cpLen(visualLines[newVisualRow] ?? '');

      switch (dir) {
        case 'left':
          newPreferredCol = null;
          if (newVisualCol > 0) {
            newVisualCol--;
          } else if (newVisualRow > 0) {
            newVisualRow--;
            newVisualCol = cpLen(visualLines[newVisualRow] ?? '');
          }
          break;
        case 'right':
          newPreferredCol = null;
          if (newVisualCol < currentVisLineLen) {
            newVisualCol++;
          } else if (newVisualRow < visualLines.length - 1) {
            newVisualRow++;
            newVisualCol = 0;
          }
          break;
        case 'up':
          if (newVisualRow > 0) {
            if (newPreferredCol === null) newPreferredCol = newVisualCol;
            newVisualRow--;
            newVisualCol = clamp(
              newPreferredCol,
              0,
              cpLen(visualLines[newVisualRow] ?? ''),
            );
          }
          break;
        case 'down':
          if (newVisualRow < visualLines.length - 1) {
            if (newPreferredCol === null) newPreferredCol = newVisualCol;
            newVisualRow++;
            newVisualCol = clamp(
              newPreferredCol,
              0,
              cpLen(visualLines[newVisualRow] ?? ''),
            );
          }
          break;
        case 'home':
          newPreferredCol = null;
          newVisualCol = 0;
          break;
        case 'end':
          newPreferredCol = null;
          newVisualCol = currentVisLineLen;
          break;
        case 'wordLeft': {
          const { cursorRow, cursorCol, lines } = state;
          if (cursorCol === 0 && cursorRow === 0) return state;

          let newCursorRow = cursorRow;
          let newCursorCol = cursorCol;

          if (cursorCol === 0) {
            newCursorRow--;
            newCursorCol = cpLen(lines[newCursorRow] ?? '');
          } else {
            const lineContent = lines[cursorRow];
            const arr = toCodePoints(lineContent);
            let start = cursorCol;
            let onlySpaces = true;
            for (let i = 0; i < start; i++) {
              if (isWordChar(arr[i])) {
                onlySpaces = false;
                break;
              }
            }
            if (onlySpaces && start > 0) {
              start--;
            } else {
              while (start > 0 && !isWordChar(arr[start - 1])) start--;
              while (start > 0 && isWordChar(arr[start - 1])) start--;
            }
            newCursorCol = start;
          }
          return {
            ...state,
            cursorRow: newCursorRow,
            cursorCol: newCursorCol,
            preferredCol: null,
          };
        }
        case 'wordRight': {
          const { cursorRow, cursorCol, lines } = state;
          if (
            cursorRow === lines.length - 1 &&
            cursorCol === cpLen(lines[cursorRow] ?? '')
          ) {
            return state;
          }

          let newCursorRow = cursorRow;
          let newCursorCol = cursorCol;
          const lineContent = lines[cursorRow] ?? '';
          const arr = toCodePoints(lineContent);

          if (cursorCol >= arr.length) {
            newCursorRow++;
            newCursorCol = 0;
          } else {
            let end = cursorCol;
            while (end < arr.length && !isWordChar(arr[end])) end++;
            while (end < arr.length && isWordChar(arr[end])) end++;
            newCursorCol = end;
          }
          return {
            ...state,
            cursorRow: newCursorRow,
            cursorCol: newCursorCol,
            preferredCol: null,
          };
        }
        default:
          break;
      }

      if (visualToLogicalMap[newVisualRow]) {
        const [logRow, logStartCol] = visualToLogicalMap[newVisualRow];
        return {
          ...state,
          cursorRow: logRow,
          cursorCol: clamp(
            logStartCol + newVisualCol,
            0,
            cpLen(state.lines[logRow] ?? ''),
          ),
          preferredCol: newPreferredCol,
        };
      }
      return state;
    }

    case 'delete': {
      const { cursorRow, cursorCol, lines } = state;
      const lineContent = currentLine(cursorRow);
      if (cursorCol < currentLineLen(cursorRow)) {
        const nextState = pushUndo(state);
        const newLines = [...nextState.lines];
        newLines[cursorRow] =
          cpSlice(lineContent, 0, cursorCol) +
          cpSlice(lineContent, cursorCol + 1);
        return { ...nextState, lines: newLines, preferredCol: null };
      } else if (cursorRow < lines.length - 1) {
        const nextState = pushUndo(state);
        const nextLineContent = currentLine(cursorRow + 1);
        const newLines = [...nextState.lines];
        newLines[cursorRow] = lineContent + nextLineContent;
        newLines.splice(cursorRow + 1, 1);
        return { ...nextState, lines: newLines, preferredCol: null };
      }
      return state;
    }

    case 'delete_word_left': {
      const { cursorRow, cursorCol } = state;
      if (cursorCol === 0 && cursorRow === 0) return state;
      if (cursorCol === 0) {
        // Act as a backspace
        const nextState = pushUndo(state);
        const prevLineContent = currentLine(cursorRow - 1);
        const currentLineContentVal = currentLine(cursorRow);
        const newCol = cpLen(prevLineContent);
        const newLines = [...nextState.lines];
        newLines[cursorRow - 1] = prevLineContent + currentLineContentVal;
        newLines.splice(cursorRow, 1);
        return {
          ...nextState,
          lines: newLines,
          cursorRow: cursorRow - 1,
          cursorCol: newCol,
          preferredCol: null,
        };
      }
      const nextState = pushUndo(state);
      const lineContent = currentLine(cursorRow);
      const arr = toCodePoints(lineContent);
      let start = cursorCol;
      let onlySpaces = true;
      for (let i = 0; i < start; i++) {
        if (isWordChar(arr[i])) {
          onlySpaces = false;
          break;
        }
      }
      if (onlySpaces && start > 0) {
        start--;
      } else {
        while (start > 0 && !isWordChar(arr[start - 1])) start--;
        while (start > 0 && isWordChar(arr[start - 1])) start--;
      }
      const newLines = [...nextState.lines];
      newLines[cursorRow] =
        cpSlice(lineContent, 0, start) + cpSlice(lineContent, cursorCol);
      return {
        ...nextState,
        lines: newLines,
        cursorCol: start,
        preferredCol: null,
      };
    }

    case 'delete_word_right': {
      const { cursorRow, cursorCol, lines } = state;
      const lineContent = currentLine(cursorRow);
      const arr = toCodePoints(lineContent);
      if (cursorCol >= arr.length && cursorRow === lines.length - 1)
        return state;
      if (cursorCol >= arr.length) {
        // Act as a delete
        const nextState = pushUndo(state);
        const nextLineContent = currentLine(cursorRow + 1);
        const newLines = [...nextState.lines];
        newLines[cursorRow] = lineContent + nextLineContent;
        newLines.splice(cursorRow + 1, 1);
        return { ...nextState, lines: newLines, preferredCol: null };
      }
      const nextState = pushUndo(state);
      let end = cursorCol;
      while (end < arr.length && !isWordChar(arr[end])) end++;
      while (end < arr.length && isWordChar(arr[end])) end++;
      const newLines = [...nextState.lines];
      newLines[cursorRow] =
        cpSlice(lineContent, 0, cursorCol) + cpSlice(lineContent, end);
      return { ...nextState, lines: newLines, preferredCol: null };
    }

    case 'kill_line_right': {
      const { cursorRow, cursorCol, lines } = state;
      const lineContent = currentLine(cursorRow);
      if (cursorCol < currentLineLen(cursorRow)) {
        const nextState = pushUndo(state);
        const newLines = [...nextState.lines];
        newLines[cursorRow] = cpSlice(lineContent, 0, cursorCol);
        return { ...nextState, lines: newLines };
      } else if (cursorRow < lines.length - 1) {
        // Act as a delete
        const nextState = pushUndo(state);
        const nextLineContent = currentLine(cursorRow + 1);
        const newLines = [...nextState.lines];
        newLines[cursorRow] = lineContent + nextLineContent;
        newLines.splice(cursorRow + 1, 1);
        return { ...nextState, lines: newLines, preferredCol: null };
      }
      return state;
    }

    case 'kill_line_left': {
      const { cursorRow, cursorCol } = state;
      if (cursorCol > 0) {
        const nextState = pushUndo(state);
        const lineContent = currentLine(cursorRow);
        const newLines = [...nextState.lines];
        newLines[cursorRow] = cpSlice(lineContent, cursorCol);
        return {
          ...nextState,
          lines: newLines,
          cursorCol: 0,
          preferredCol: null,
        };
      }
      return state;
    }

    case 'undo': {
      const stateToRestore = state.undoStack[state.undoStack.length - 1];
      if (!stateToRestore) return state;

      const currentSnapshot = {
        lines: [...state.lines],
        cursorRow: state.cursorRow,
        cursorCol: state.cursorCol,
      };
      return {
        ...state,
        ...stateToRestore,
        undoStack: state.undoStack.slice(0, -1),
        redoStack: [...state.redoStack, currentSnapshot],
      };
    }

    case 'redo': {
      const stateToRestore = state.redoStack[state.redoStack.length - 1];
      if (!stateToRestore) return state;

      const currentSnapshot = {
        lines: [...state.lines],
        cursorRow: state.cursorRow,
        cursorCol: state.cursorCol,
      };
      return {
        ...state,
        ...stateToRestore,
        redoStack: state.redoStack.slice(0, -1),
        undoStack: [...state.undoStack, currentSnapshot],
      };
    }

    case 'replace_range': {
      const { startRow, startCol, endRow, endCol, text } = action.payload;
      if (
        startRow > endRow ||
        (startRow === endRow && startCol > endCol) ||
        startRow < 0 ||
        startCol < 0 ||
        endRow >= state.lines.length ||
        (endRow < state.lines.length && endCol > currentLineLen(endRow))
      ) {
        return state; // Invalid range
      }

      const nextState = pushUndo(state);
      const newLines = [...nextState.lines];

      const sCol = clamp(startCol, 0, currentLineLen(startRow));
      const eCol = clamp(endCol, 0, currentLineLen(endRow));

      const prefix = cpSlice(currentLine(startRow), 0, sCol);
      const suffix = cpSlice(currentLine(endRow), eCol);

      const normalisedReplacement = text
        .replace(/\r\n/g, '\n')
        .replace(/\r/g, '\n');
      const replacementParts = normalisedReplacement.split('\n');

      // Replace the content
      if (startRow === endRow) {
        newLines[startRow] = prefix + normalisedReplacement + suffix;
      } else {
        const firstLine = prefix + replacementParts[0];
        if (replacementParts.length === 1) {
          // Single line of replacement text, but spanning multiple original lines
          newLines.splice(startRow, endRow - startRow + 1, firstLine + suffix);
        } else {
          // Multi-line replacement text
          const lastLine =
            replacementParts[replacementParts.length - 1] + suffix;
          const middleLines = replacementParts.slice(1, -1);
          newLines.splice(
            startRow,
            endRow - startRow + 1,
            firstLine,
            ...middleLines,
            lastLine,
          );
        }
      }

      const finalCursorRow = startRow + replacementParts.length - 1;
      const finalCursorCol =
        (replacementParts.length > 1 ? 0 : sCol) +
        cpLen(replacementParts[replacementParts.length - 1]);

      return {
        ...nextState,
        lines: newLines,
        cursorRow: finalCursorRow,
        cursorCol: finalCursorCol,
        preferredCol: null,
      };
    }

    case 'move_to_offset': {
      const { text, offset } = action.payload;
      const [newRow, newCol] = offsetToLogicalPos(text, offset);
      return {
        ...state,
        cursorRow: newRow,
        cursorCol: newCol,
        preferredCol: null,
      };
    }

    case 'create_undo_snapshot': {
      return pushUndo(state);
    }

    default: {
      const exhaustiveCheck: never = action;
      console.warn(`Unknown action encountered: ${exhaustiveCheck}`);
      return state;
    }
  }
}

// --- End of reducer logic ---

export function useTextBuffer({
  initialText = '',
  initialCursorOffset = 0,
  viewport,
  stdin,
  setRawMode,
  onChange,
  isValidPath,
}: UseTextBufferProps): TextBuffer {
  const initialState = useMemo((): TextBufferState => {
    const lines = initialText.split('\n');
    const [initialCursorRow, initialCursorCol] = calculateInitialCursorPosition(
      lines.length === 0 ? [''] : lines,
      initialCursorOffset,
    );
    return {
      lines: lines.length === 0 ? [''] : lines,
      cursorRow: initialCursorRow,
      cursorCol: initialCursorCol,
      preferredCol: null,
      undoStack: [],
      redoStack: [],
      clipboard: null,
      selectionAnchor: null,
    };
  }, [initialText, initialCursorOffset]);

  const [state, dispatch] = useReducer(textBufferReducer, initialState);
  const { lines, cursorRow, cursorCol, preferredCol, selectionAnchor } = state;

  const text = useMemo(() => lines.join('\n'), [lines]);

  const visualLayout = useMemo(
    () => calculateVisualLayout(lines, [cursorRow, cursorCol], viewport.width),
    [lines, cursorRow, cursorCol, viewport.width],
  );

  const { visualLines, visualCursor } = visualLayout;

  const [visualScrollRow, setVisualScrollRow] = useState<number>(0);

  useEffect(() => {
    if (onChange) {
      onChange(text);
    }
  }, [text, onChange]);

  // Update visual scroll (vertical)
  useEffect(() => {
    const { height } = viewport;
    let newVisualScrollRow = visualScrollRow;

    if (visualCursor[0] < visualScrollRow) {
      newVisualScrollRow = visualCursor[0];
    } else if (visualCursor[0] >= visualScrollRow + height) {
      newVisualScrollRow = visualCursor[0] - height + 1;
    }
    if (newVisualScrollRow !== visualScrollRow) {
      setVisualScrollRow(newVisualScrollRow);
    }
  }, [visualCursor, visualScrollRow, viewport]);

  const insert = useCallback(
    (ch: string): void => {
      if (/[\n\r]/.test(ch)) {
        dispatch({ type: 'insert', payload: ch });
        return;
      }
      dbg('insert', { ch, beforeCursor: [cursorRow, cursorCol] });

      const minLengthToInferAsDragDrop = 3;
      if (ch.length >= minLengthToInferAsDragDrop) {
        let potentialPath = ch;
        if (
          potentialPath.length > 2 &&
          potentialPath.startsWith("'") &&
          potentialPath.endsWith("'")
        ) {
          potentialPath = ch.slice(1, -1);
        }

        potentialPath = potentialPath.trim();
        if (isValidPath(unescapePath(potentialPath))) {
          ch = `@${potentialPath}`;
        }
      }

      let currentText = '';
      for (const char of toCodePoints(ch)) {
        if (char.codePointAt(0) === 127) {
          if (currentText.length > 0) {
            dispatch({ type: 'insert', payload: currentText });
            currentText = '';
          }
          dispatch({ type: 'backspace' });
        } else {
          currentText += char;
        }
      }
      if (currentText.length > 0) {
        dispatch({ type: 'insert', payload: currentText });
      }
    },
    [cursorRow, cursorCol, isValidPath],
  );

  const newline = useCallback((): void => {
    dispatch({ type: 'insert', payload: '\n' });
  }, []);

  const backspace = useCallback((): void => {
    if (cursorCol === 0 && cursorRow === 0) return;
    dispatch({ type: 'backspace' });
  }, [cursorRow, cursorCol]);

  const del = useCallback((): void => {
    dispatch({ type: 'delete' });
  }, []);

  const move = useCallback(
    (dir: Direction): void => {
      dispatch({ type: 'move', payload: { dir, visualLayout } });
    },
    [visualLayout],
  );

  const undo = useCallback((): boolean => {
    dispatch({ type: 'undo' });
    return state.undoStack.length > 0;
  }, [state.undoStack.length]);

  const redo = useCallback((): boolean => {
    dispatch({ type: 'redo' });
    return state.redoStack.length > 0;
  }, [state.redoStack.length]);

  const setText = useCallback((newText: string): void => {
    dispatch({ type: 'set_text', payload: newText });
  }, []);

  const deleteWordLeft = useCallback((): void => {
    dispatch({ type: 'delete_word_left' });
  }, []);

  const deleteWordRight = useCallback((): void => {
    dispatch({ type: 'delete_word_right' });
  }, []);

  const killLineRight = useCallback((): void => {
    dispatch({ type: 'kill_line_right' });
  }, []);

  const killLineLeft = useCallback((): void => {
    dispatch({ type: 'kill_line_left' });
  }, []);

  const openInExternalEditor = useCallback(
    async (opts: { editor?: string } = {}): Promise<void> => {
      const editor =
        opts.editor ??
        process.env['VISUAL'] ??
        process.env['EDITOR'] ??
        (process.platform === 'win32' ? 'notepad' : 'vi');
      const tmpDir = fs.mkdtempSync(pathMod.join(os.tmpdir(), 'gemini-edit-'));
      const filePath = pathMod.join(tmpDir, 'buffer.txt');
      fs.writeFileSync(filePath, text, 'utf8');

      dispatch({ type: 'create_undo_snapshot' });

      const wasRaw = stdin?.isRaw ?? false;
      try {
        setRawMode?.(false);
        const { status, error } = spawnSync(editor, [filePath], {
          stdio: 'inherit',
        });
        if (error) throw error;
        if (typeof status === 'number' && status !== 0)
          throw new Error(`External editor exited with status ${status}`);

        let newText = fs.readFileSync(filePath, 'utf8');
        newText = newText.replace(/\r\n?/g, '\n');
        dispatch({ type: 'set_text', payload: newText, pushToUndo: false });
      } catch (err) {
        console.error('[useTextBuffer] external editor error', err);
      } finally {
        if (wasRaw) setRawMode?.(true);
        try {
          fs.unlinkSync(filePath);
        } catch {
          /* ignore */
        }
        try {
          fs.rmdirSync(tmpDir);
        } catch {
          /* ignore */
        }
      }
    },
    [text, stdin, setRawMode],
  );

  const handleInput = useCallback(
    (key: {
      name: string;
      ctrl: boolean;
      meta: boolean;
      shift: boolean;
      paste: boolean;
      sequence: string;
    }): boolean => {
      const { sequence: input } = key;
      dbg('handleInput', {
        key,
        cursor: [cursorRow, cursorCol],
        visualCursor,
      });
      const beforeText = text;
      const beforeLogicalCursor = [cursorRow, cursorCol];
      const beforeVisualCursor = [...visualCursor];

      if (key.name === 'escape') return false;

      if (
        key.name === 'return' ||
        input === '\r' ||
        input === '\n' ||
        input === '\\\r' // VSCode terminal represents shift + enter this way
      )
        newline();
      else if (key.name === 'left' && !key.meta && !key.ctrl) move('left');
      else if (key.ctrl && key.name === 'b') move('left');
      else if (key.name === 'right' && !key.meta && !key.ctrl) move('right');
      else if (key.ctrl && key.name === 'f') move('right');
      else if (key.name === 'up') move('up');
      else if (key.name === 'down') move('down');
      else if ((key.ctrl || key.meta) && key.name === 'left') move('wordLeft');
      else if (key.meta && key.name === 'b') move('wordLeft');
      else if ((key.ctrl || key.meta) && key.name === 'right')
        move('wordRight');
      else if (key.meta && key.name === 'f') move('wordRight');
      else if (key.name === 'home') move('home');
      else if (key.ctrl && key.name === 'a') move('home');
      else if (key.name === 'end') move('end');
      else if (key.ctrl && key.name === 'e') move('end');
      else if (key.ctrl && key.name === 'w') deleteWordLeft();
      else if (
        (key.meta || key.ctrl) &&
        (key.name === 'backspace' || input === '\x7f')
      )
        deleteWordLeft();
      else if ((key.meta || key.ctrl) && key.name === 'delete')
        deleteWordRight();
      else if (
        key.name === 'backspace' ||
        input === '\x7f' ||
        (key.ctrl && key.name === 'h')
      )
        backspace();
      else if (key.name === 'delete' || (key.ctrl && key.name === 'd')) del();
      else if (input && !key.ctrl && !key.meta) {
        insert(input);
      }

      const textChanged = text !== beforeText;
      // After operations, visualCursor might not be immediately updated if the change
      // was to `lines`, `cursorRow`, or `cursorCol` which then triggers the useEffect.
      // So, for return value, we check logical cursor change.
      const cursorChanged =
        cursorRow !== beforeLogicalCursor[0] ||
        cursorCol !== beforeLogicalCursor[1] ||
        visualCursor[0] !== beforeVisualCursor[0] ||
        visualCursor[1] !== beforeVisualCursor[1];

      dbg('handleInput:after', {
        cursor: [cursorRow, cursorCol],
        visualCursor,
        text,
      });
      return textChanged || cursorChanged;
    },
    [
      text,
      cursorRow,
      cursorCol,
      visualCursor,
      newline,
      move,
      deleteWordLeft,
      deleteWordRight,
      backspace,
      del,
      insert,
    ],
  );

  const renderedVisualLines = useMemo(
    () => visualLines.slice(visualScrollRow, visualScrollRow + viewport.height),
    [visualLines, visualScrollRow, viewport.height],
  );

  const replaceRange = useCallback(
    (
      startRow: number,
      startCol: number,
      endRow: number,
      endCol: number,
      text: string,
    ): boolean => {
      if (
        startRow > endRow ||
        (startRow === endRow && startCol > endCol) ||
        startRow < 0 ||
        startCol < 0 ||
        endRow >= lines.length ||
        (endRow < lines.length && endCol > cpLen(lines[endRow]))
      ) {
        return false;
      }
      dispatch({
        type: 'replace_range',
        payload: { startRow, startCol, endRow, endCol, text },
      });
      // This is a simplified return value. A more robust implementation
      // might check if the state was actually changed.
      return true;
    },
    [lines],
  );

  const replaceRangeByOffset = useCallback(
    (
      startOffset: number,
      endOffset: number,
      replacementText: string,
    ): boolean => {
      const [startRow, startCol] = offsetToLogicalPos(text, startOffset);
      const [endRow, endCol] = offsetToLogicalPos(text, endOffset);
      return replaceRange(startRow, startCol, endRow, endCol, replacementText);
    },
    [text, replaceRange],
  );

  const moveToOffset = useCallback(
    (offset: number): void => {
      dispatch({ type: 'move_to_offset', payload: { text, offset } });
    },
    [text],
  );

  const returnValue: TextBuffer = {
    lines,
    text,
    cursor: [cursorRow, cursorCol],
    preferredCol,
    selectionAnchor,

    allVisualLines: visualLines,
    viewportVisualLines: renderedVisualLines,
    visualCursor,
    visualScrollRow,

    setText,
    insert,
    newline,
    backspace,
    del,
    move,
    undo,
    redo,
    replaceRange,
    replaceRangeByOffset,
    moveToOffset,
    deleteWordLeft,
    deleteWordRight,
    killLineRight,
    killLineLeft,
    handleInput,
    openInExternalEditor,
<<<<<<< HEAD
=======

    applyOperations,

    copy: useCallback(() => {
      if (!selectionAnchor) return null;
      const [ar, ac] = selectionAnchor;
      const [br, bc] = [cursorRow, cursorCol];
      if (ar === br && ac === bc) return null;
      const topBefore = ar < br || (ar === br && ac < bc);
      const [sr, sc, er, ec] = topBefore ? [ar, ac, br, bc] : [br, bc, ar, ac];

      let selectedTextVal;
      if (sr === er) {
        selectedTextVal = cpSlice(currentLine(sr), sc, ec);
      } else {
        const parts: string[] = [cpSlice(currentLine(sr), sc)];
        for (let r = sr + 1; r < er; r++) parts.push(currentLine(r));
        parts.push(cpSlice(currentLine(er), 0, ec));
        selectedTextVal = parts.join('\n');
      }
      setClipboard(selectedTextVal);
      return selectedTextVal;
    }, [selectionAnchor, cursorRow, cursorCol, currentLine, setClipboard]),
    paste: useCallback(() => {
      if (clipboard === null) return false;
      applyOperations([{ type: 'insert', payload: clipboard }]);
      return true;
    }, [clipboard, applyOperations]),
    startSelection: useCallback(
      () => setSelectionAnchor([cursorRow, cursorCol]),
      [cursorRow, cursorCol, setSelectionAnchor],
    ),
>>>>>>> 34935d65
  };
  return returnValue;
}

export interface TextBuffer {
  // State
  lines: string[]; // Logical lines
  text: string;
  cursor: [number, number]; // Logical cursor [row, col]
  /**
   * When the user moves the caret vertically we try to keep their original
   * horizontal column even when passing through shorter lines.  We remember
   * that *preferred* column in this field while the user is still travelling
   * vertically.  Any explicit horizontal movement resets the preference.
   */
  preferredCol: number | null; // Preferred visual column
  selectionAnchor: [number, number] | null; // Logical selection anchor

  // Visual state (handles wrapping)
  allVisualLines: string[]; // All visual lines for the current text and viewport width.
  viewportVisualLines: string[]; // The subset of visual lines to be rendered based on visualScrollRow and viewport.height
  visualCursor: [number, number]; // Visual cursor [row, col] relative to the start of all visualLines
  visualScrollRow: number; // Scroll position for visual lines (index of the first visible visual line)

  // Actions

  /**
   * Replaces the entire buffer content with the provided text.
   * The operation is undoable.
   */
  setText: (text: string) => void;
  /**
   * Insert a single character or string without newlines.
   */
  insert: (ch: string) => void;
  newline: () => void;
  backspace: () => void;
  del: () => void;
  move: (dir: Direction) => void;
  undo: () => boolean;
  redo: () => boolean;
  /**
   * Replaces the text within the specified range with new text.
   * Handles both single-line and multi-line ranges.
   *
   * @param startRow The starting row index (inclusive).
   * @param startCol The starting column index (inclusive, code-point based).
   * @param endRow The ending row index (inclusive).
   * @param endCol The ending column index (exclusive, code-point based).
   * @param text The new text to insert.
   * @returns True if the buffer was modified, false otherwise.
   */
  replaceRange: (
    startRow: number,
    startCol: number,
    endRow: number,
    endCol: number,
    text: string,
  ) => boolean;
  /**
   * Delete the word to the *left* of the caret, mirroring common
   * Ctrl/Alt+Backspace behaviour in editors & terminals. Both the adjacent
   * whitespace *and* the word characters immediately preceding the caret are
   * removed.  If the caret is already at column‑0 this becomes a no-op.
   */
  deleteWordLeft: () => void;
  /**
   * Delete the word to the *right* of the caret, akin to many editors'
   * Ctrl/Alt+Delete shortcut.  Removes any whitespace/punctuation that
   * follows the caret and the next contiguous run of word characters.
   */
  deleteWordRight: () => void;
  /**
   * Deletes text from the cursor to the end of the current line.
   */
  killLineRight: () => void;
  /**
   * Deletes text from the start of the current line to the cursor.
   */
  killLineLeft: () => void;
  /**
   * High level "handleInput" – receives what Ink gives us.
   */
  handleInput: (key: {
    name: string;
    ctrl: boolean;
    meta: boolean;
    shift: boolean;
    paste: boolean;
    sequence: string;
  }) => boolean;
  /**
   * Opens the current buffer contents in the user's preferred terminal text
   * editor ($VISUAL or $EDITOR, falling back to "vi").  The method blocks
   * until the editor exits, then reloads the file and replaces the in‑memory
   * buffer with whatever the user saved.
   *
   * The operation is treated as a single undoable edit – we snapshot the
   * previous state *once* before launching the editor so one `undo()` will
   * revert the entire change set.
   *
   * Note: We purposefully rely on the *synchronous* spawn API so that the
   * calling process genuinely waits for the editor to close before
   * continuing.  This mirrors Git's behaviour and simplifies downstream
   * control‑flow (callers can simply `await` the Promise).
   */
  openInExternalEditor: (opts?: { editor?: string }) => Promise<void>;

  replaceRangeByOffset: (
    startOffset: number,
    endOffset: number,
    replacementText: string,
  ) => boolean;
  moveToOffset(offset: number): void;
}<|MERGE_RESOLUTION|>--- conflicted
+++ resolved
@@ -388,61 +388,7 @@
   };
 }
 
-<<<<<<< HEAD
 // --- Start of reducer logic ---
-=======
-export function useTextBuffer({
-  initialText = '',
-  initialCursorOffset = 0,
-  viewport,
-  stdin,
-  setRawMode,
-  onChange,
-  isValidPath,
-}: UseTextBufferProps): TextBuffer {
-  const [lines, setLines] = useState<string[]>(() => {
-    const l = initialText.split('\n');
-    return l.length === 0 ? [''] : l;
-  });
-
-  const [[initialCursorRow, initialCursorCol]] = useState(() =>
-    calculateInitialCursorPosition(lines, initialCursorOffset),
-  );
-
-  const [cursorRow, setCursorRow] = useState<number>(initialCursorRow);
-  const [cursorCol, setCursorCol] = useState<number>(initialCursorCol);
-  const [preferredCol, setPreferredCol] = useState<number | null>(null); // Visual preferred col
-
-  const [undoStack, setUndoStack] = useState<UndoHistoryEntry[]>([]);
-  const [redoStack, setRedoStack] = useState<UndoHistoryEntry[]>([]);
-  const historyLimit = 100;
-  const [opQueue, setOpQueue] = useState<UpdateOperation[]>([]);
-
-  const [clipboard, setClipboard] = useState<string | null>(null);
-  const [selectionAnchor, setSelectionAnchor] = useState<
-    [number, number] | null
-  >(null); // Logical selection
-
-  // Visual state
-  const [visualLines, setVisualLines] = useState<string[]>(['']);
-  const [visualCursor, setVisualCursor] = useState<[number, number]>([0, 0]);
-  const [visualScrollRow, setVisualScrollRow] = useState<number>(0);
-  const [logicalToVisualMap, setLogicalToVisualMap] = useState<
-    Array<Array<[number, number]>>
-  >([]);
-  const [visualToLogicalMap, setVisualToLogicalMap] = useState<
-    Array<[number, number]>
-  >([]);
-
-  const currentLine = useCallback(
-    (r: number): string => lines[r] ?? '',
-    [lines],
-  );
-  const currentLineLen = useCallback(
-    (r: number): number => cpLen(currentLine(r)),
-    [currentLine],
-  );
->>>>>>> 34935d65
 
 interface TextBufferState {
   lines: string[];
@@ -508,7 +454,6 @@
   const currentLine = (r: number): string => state.lines[r] ?? '';
   const currentLineLen = (r: number): number => cpLen(currentLine(r));
 
-<<<<<<< HEAD
   switch (action.type) {
     case 'set_text': {
       dbg('setText', { text: action.payload });
@@ -536,7 +481,7 @@
       let newCursorRow = nextState.cursorRow;
       let newCursorCol = nextState.cursorCol;
 
-      const currentLine = (r: number) => newLines[r] ?? '';
+    const currentLine = (r: number) => newLines[r] ?? '';
 
       const str = stripUnsafeCharacters(
         action.payload.replace(/\r\n/g, '\n').replace(/\r/g, '\n'),
@@ -570,173 +515,6 @@
         cursorCol: newCursorCol,
         preferredCol: null,
       };
-=======
-  const applyOperations = useCallback((ops: UpdateOperation[]) => {
-    if (ops.length === 0) return;
-    setOpQueue((prev) => [...prev, ...ops]);
-  }, []);
-
-  useEffect(() => {
-    if (opQueue.length === 0) return;
-
-    const expandedOps: UpdateOperation[] = [];
-    for (const op of opQueue) {
-      if (op.type === 'insert') {
-        let currentText = '';
-        for (const char of toCodePoints(op.payload)) {
-          if (char.codePointAt(0) === 127) {
-            // \x7f
-            if (currentText.length > 0) {
-              expandedOps.push({ type: 'insert', payload: currentText });
-              currentText = '';
-            }
-            expandedOps.push({ type: 'backspace' });
-          } else {
-            currentText += char;
-          }
-        }
-        if (currentText.length > 0) {
-          expandedOps.push({ type: 'insert', payload: currentText });
-        }
-      } else {
-        expandedOps.push(op);
-      }
-    }
-
-    if (expandedOps.length === 0) {
-      setOpQueue([]); // Clear queue even if ops were no-ops
-      return;
-    }
-
-    pushUndo(); // Snapshot before applying batch of updates
-
-    const newLines = [...lines];
-    let newCursorRow = cursorRow;
-    let newCursorCol = cursorCol;
-
-    const currentLine = (r: number) => newLines[r] ?? '';
-
-    for (const op of expandedOps) {
-      if (op.type === 'insert') {
-        const str = stripUnsafeCharacters(
-          op.payload.replace(/\r\n/g, '\n').replace(/\r/g, '\n'),
-        );
-        const parts = str.split('\n');
-        const lineContent = currentLine(newCursorRow);
-        const before = cpSlice(lineContent, 0, newCursorCol);
-        const after = cpSlice(lineContent, newCursorCol);
-
-        if (parts.length > 1) {
-          newLines[newCursorRow] = before + parts[0];
-          const remainingParts = parts.slice(1);
-          const lastPartOriginal = remainingParts.pop() ?? '';
-          newLines.splice(newCursorRow + 1, 0, ...remainingParts);
-          newLines.splice(
-            newCursorRow + parts.length - 1,
-            0,
-            lastPartOriginal + after,
-          );
-          newCursorRow = newCursorRow + parts.length - 1;
-          newCursorCol = cpLen(lastPartOriginal);
-        } else {
-          newLines[newCursorRow] = before + parts[0] + after;
-
-          newCursorCol = cpLen(before) + cpLen(parts[0]);
-        }
-      } else if (op.type === 'backspace') {
-        if (newCursorCol === 0 && newCursorRow === 0) continue;
-
-        if (newCursorCol > 0) {
-          const lineContent = currentLine(newCursorRow);
-          newLines[newCursorRow] =
-            cpSlice(lineContent, 0, newCursorCol - 1) +
-            cpSlice(lineContent, newCursorCol);
-          newCursorCol--;
-        } else if (newCursorRow > 0) {
-          const prevLineContent = currentLine(newCursorRow - 1);
-          const currentLineContentVal = currentLine(newCursorRow);
-          const newCol = cpLen(prevLineContent);
-          newLines[newCursorRow - 1] = prevLineContent + currentLineContentVal;
-          newLines.splice(newCursorRow, 1);
-          newCursorRow--;
-          newCursorCol = newCol;
-        }
-      }
-    }
-
-    setLines(newLines);
-    setCursorRow(newCursorRow);
-    setCursorCol(newCursorCol);
-    setPreferredCol(null);
-
-    // Clear the queue after processing
-    setOpQueue((prev) => prev.slice(opQueue.length));
-  }, [opQueue, lines, cursorRow, cursorCol, pushUndo, setPreferredCol]);
-
-  const insert = useCallback(
-    (ch: string): void => {
-      dbg('insert', { ch, beforeCursor: [cursorRow, cursorCol] });
-
-      ch = stripUnsafeCharacters(ch);
-
-      // Arbitrary threshold to avoid false positives on normal key presses
-      // while still detecting virtually all reasonable length file paths.
-      const minLengthToInferAsDragDrop = 3;
-      if (ch.length >= minLengthToInferAsDragDrop) {
-        // Possible drag and drop of a file path.
-        let potentialPath = ch;
-        if (
-          potentialPath.length > 2 &&
-          potentialPath.startsWith("'") &&
-          potentialPath.endsWith("'")
-        ) {
-          potentialPath = ch.slice(1, -1);
-        }
-
-        potentialPath = potentialPath.trim();
-        // Be conservative and only add an @ if the path is valid.
-        if (isValidPath(unescapePath(potentialPath))) {
-          ch = `@${potentialPath}`;
-        }
-      }
-      applyOperations([{ type: 'insert', payload: ch }]);
-    },
-    [applyOperations, cursorRow, cursorCol, isValidPath],
-  );
-
-  const newline = useCallback((): void => {
-    dbg('newline', { beforeCursor: [cursorRow, cursorCol] });
-    applyOperations([{ type: 'insert', payload: '\n' }]);
-  }, [applyOperations, cursorRow, cursorCol]);
-
-  const backspace = useCallback((): void => {
-    dbg('backspace', { beforeCursor: [cursorRow, cursorCol] });
-    if (cursorCol === 0 && cursorRow === 0) return;
-    applyOperations([{ type: 'backspace' }]);
-  }, [applyOperations, cursorRow, cursorCol]);
-
-  const del = useCallback((): void => {
-    dbg('delete', { beforeCursor: [cursorRow, cursorCol] });
-    const lineContent = currentLine(cursorRow);
-    if (cursorCol < currentLineLen(cursorRow)) {
-      pushUndo();
-      setLines((prevLines) => {
-        const newLines = [...prevLines];
-        newLines[cursorRow] =
-          cpSlice(lineContent, 0, cursorCol) +
-          cpSlice(lineContent, cursorCol + 1);
-        return newLines;
-      });
-    } else if (cursorRow < lines.length - 1) {
-      pushUndo();
-      const nextLineContent = currentLine(cursorRow + 1);
-      setLines((prevLines) => {
-        const newLines = [...prevLines];
-        newLines[cursorRow] = lineContent + nextLineContent;
-        newLines.splice(cursorRow + 1, 1);
-        return newLines;
-      });
->>>>>>> 34935d65
     }
 
     case 'backspace': {
@@ -1551,41 +1329,6 @@
     killLineLeft,
     handleInput,
     openInExternalEditor,
-<<<<<<< HEAD
-=======
-
-    applyOperations,
-
-    copy: useCallback(() => {
-      if (!selectionAnchor) return null;
-      const [ar, ac] = selectionAnchor;
-      const [br, bc] = [cursorRow, cursorCol];
-      if (ar === br && ac === bc) return null;
-      const topBefore = ar < br || (ar === br && ac < bc);
-      const [sr, sc, er, ec] = topBefore ? [ar, ac, br, bc] : [br, bc, ar, ac];
-
-      let selectedTextVal;
-      if (sr === er) {
-        selectedTextVal = cpSlice(currentLine(sr), sc, ec);
-      } else {
-        const parts: string[] = [cpSlice(currentLine(sr), sc)];
-        for (let r = sr + 1; r < er; r++) parts.push(currentLine(r));
-        parts.push(cpSlice(currentLine(er), 0, ec));
-        selectedTextVal = parts.join('\n');
-      }
-      setClipboard(selectedTextVal);
-      return selectedTextVal;
-    }, [selectionAnchor, cursorRow, cursorCol, currentLine, setClipboard]),
-    paste: useCallback(() => {
-      if (clipboard === null) return false;
-      applyOperations([{ type: 'insert', payload: clipboard }]);
-      return true;
-    }, [clipboard, applyOperations]),
-    startSelection: useCallback(
-      () => setSelectionAnchor([cursorRow, cursorCol]),
-      [cursorRow, cursorCol, setSelectionAnchor],
-    ),
->>>>>>> 34935d65
   };
   return returnValue;
 }
