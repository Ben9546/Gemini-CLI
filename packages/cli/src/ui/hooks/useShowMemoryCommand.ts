/**
 * @license
 * Copyright 2025 Google LLC
 * SPDX-License-Identifier: Apache-2.0
 */

import { Message, MessageType } from '../types.js';
<<<<<<< HEAD
import { Config } from '@gemini-cli/core';
=======
import { Config } from '@google/gemini-cli-core';
>>>>>>> 8adc5869
import { LoadedSettings } from '../../config/settings.js';

export function createShowMemoryAction(
  config: Config | null,
  settings: LoadedSettings,
  addMessage: (message: Message) => void,
) {
  return async () => {
    if (!config) {
      addMessage({
        type: MessageType.ERROR,
        content: 'Configuration not available. Cannot show memory.',
        timestamp: new Date(),
      });
      return;
    }

    const debugMode = config.getDebugMode();

    if (debugMode) {
      console.log('[DEBUG] Show Memory command invoked.');
    }

    const currentMemory = config.getUserMemory();
    const fileCount = config.getGeminiMdFileCount();
    const contextFileName = settings.merged.contextFileName;
    const contextFileNames = Array.isArray(contextFileName)
      ? contextFileName
      : [contextFileName];

    if (debugMode) {
      console.log(
        `[DEBUG] Showing memory. Content from config.getUserMemory() (first 200 chars): ${currentMemory.substring(0, 200)}...`,
      );
      console.log(`[DEBUG] Number of context files loaded: ${fileCount}`);
    }

    if (fileCount > 0) {
      const allNamesTheSame = new Set(contextFileNames).size < 2;
      const name = allNamesTheSame ? contextFileNames[0] : 'context';
      addMessage({
        type: MessageType.INFO,
        content: `Loaded memory from ${fileCount} ${name} file${
          fileCount > 1 ? 's' : ''
        }.`,
        timestamp: new Date(),
      });
    }

    if (currentMemory && currentMemory.trim().length > 0) {
      addMessage({
        type: MessageType.INFO,
        content: `Current combined memory content:\n\`\`\`markdown\n${currentMemory}\n\`\`\``,
        timestamp: new Date(),
      });
    } else {
      addMessage({
        type: MessageType.INFO,
        content:
          fileCount > 0
            ? 'Hierarchical memory (GEMINI.md or other context files) is loaded but content is empty.'
            : 'No hierarchical memory (GEMINI.md or other context files) is currently loaded.',
        timestamp: new Date(),
      });
    }
  };
}<|MERGE_RESOLUTION|>--- conflicted
+++ resolved
@@ -5,11 +5,7 @@
  */
 
 import { Message, MessageType } from '../types.js';
-<<<<<<< HEAD
-import { Config } from '@gemini-cli/core';
-=======
 import { Config } from '@google/gemini-cli-core';
->>>>>>> 8adc5869
 import { LoadedSettings } from '../../config/settings.js';
 
 export function createShowMemoryAction(
