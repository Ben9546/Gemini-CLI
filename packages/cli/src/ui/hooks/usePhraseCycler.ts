--- conflicted
+++ resolved
@@ -8,9 +8,6 @@
 
 export const WITTY_LOADING_PHRASES = [
   "I'm Feeling Lucky",
-<<<<<<< HEAD
-  "Don't panic...",
-=======
   'Shipping awesomeness... ',
   'Painting the serifs back on...',
   'Navigating the slime mold...',
@@ -20,7 +17,6 @@
   'Asking the magic conch shell...',
   'Generating witty retort...',
   'Polishing the algorithms...',
->>>>>>> 8adc5869
   "Don't rush perfection (or my code)...",
   "Greasin' the cogs of the machine...",
   "Hold tight, I'm crafting a masterpiece...",
