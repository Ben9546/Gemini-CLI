--- conflicted
+++ resolved
@@ -11,16 +11,7 @@
   Config,
   clearCachedCredentialFile,
   getErrorMessage,
-<<<<<<< HEAD
-} from '@gemini-cli/core';
-
-async function performAuthFlow(authMethod: AuthType, config: Config) {
-  await config.refreshAuth(authMethod);
-  console.log(`Authenticated via "${authMethod}".`);
-}
-=======
 } from '@google/gemini-cli-core';
->>>>>>> 8adc5869
 
 export const useAuthCommand = (
   settings: LoadedSettings,
@@ -39,36 +30,17 @@
 
   useEffect(() => {
     const authFlow = async () => {
-<<<<<<< HEAD
-      if (isAuthDialogOpen || !settings.merged.selectedAuthType) {
-=======
       const authType = settings.merged.selectedAuthType;
       if (isAuthDialogOpen || !authType) {
->>>>>>> 8adc5869
         return;
       }
 
       try {
         setIsAuthenticating(true);
-<<<<<<< HEAD
-        await performAuthFlow(
-          settings.merged.selectedAuthType as AuthType,
-          config,
-        );
-      } catch (e) {
-        const errorMessage =
-          settings.merged.selectedAuthType ===
-          AuthType.LOGIN_WITH_GOOGLE_PERSONAL
-            ? `Failed to login. Ensure your Google account is not an enterprise account.
-Message: ${getErrorMessage(e)}`
-            : `Failed to login. Message: ${getErrorMessage(e)}`;
-        setAuthError(errorMessage);
-=======
         await config.refreshAuth(authType);
         console.log(`Authenticated via "${authType}".`);
       } catch (e) {
         setAuthError(`Failed to login. Message: ${getErrorMessage(e)}`);
->>>>>>> 8adc5869
         openAuthDialog();
       } finally {
         setIsAuthenticating(false);
@@ -102,10 +74,6 @@
     isAuthDialogOpen,
     openAuthDialog,
     handleAuthSelect,
-<<<<<<< HEAD
-    handleAuthHighlight,
-=======
->>>>>>> 8adc5869
     isAuthenticating,
     cancelAuthentication,
   };
