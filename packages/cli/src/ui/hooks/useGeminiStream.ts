--- conflicted
+++ resolved
@@ -48,7 +48,6 @@
   TrackedCompletedToolCall,
   TrackedCancelledToolCall,
 } from './useReactToolScheduler.js';
-<<<<<<< HEAD
 import { useSessionStats } from '../contexts/SessionContext.js';
 import { handleEnhancedAtCommand } from './enhancedAtCommandProcessor.js';
 import { useFileContext } from '../contexts/FileContextContext.js';
@@ -113,8 +112,6 @@
   
   return filePaths;
 }
-=======
->>>>>>> dbd62605
 
 export function mergePartListUnions(list: PartListUnion[]): PartListUnion {
   const resultParts: PartListUnion = [];
@@ -167,12 +164,8 @@
   const pendingFilesRef = useRef<Set<string>>(new Set()); // Track files pending Gemini processing
   const geminiContextFilesRef = useRef<Set<string>>(new Set()); // Track files actually in Gemini's context
   const logger = useLogger();
-<<<<<<< HEAD
   const { startNewTurn, addUsage } = useSessionStats();
-  const _gitService = useMemo(() => {
-=======
   const gitService = useMemo(() => {
->>>>>>> dbd62605
     if (!config.getProjectRoot()) {
       return;
     }
