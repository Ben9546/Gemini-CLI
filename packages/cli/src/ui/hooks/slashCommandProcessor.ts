--- conflicted
+++ resolved
@@ -699,34 +699,9 @@
       {
         name: 'chat',
         description:
-<<<<<<< HEAD
-          'resume from conversation checkpoint. Usage: /resume [tag]',
-        completion: async () => {
-          const geminiDir = config?.getProjectTempDir();
-          if (!geminiDir) {
-            return [];
-          }
-          try {
-            const files = await fs.readdir(geminiDir);
-            return files
-              .filter(
-                (file) =>
-                  file.startsWith('checkpoint-') && file.endsWith('.json'),
-              )
-              .map((file) =>
-                file.replace('checkpoint-', '').replace('.json', ''),
-              );
-          } catch (_err) {
-            return [];
-          }
-        },
-        action: async (_mainCommand, subCommand, _args) => {
-          const tag = (subCommand || '').trim();
-=======
           'Manage conversation history. Usage: /chat <list|save|resume> <tag>',
         action: async (_mainCommand, subCommand, args) => {
           const tag = (args || '').trim();
->>>>>>> 8adc5869
           const logger = new Logger(config?.getSessionId() || '');
           await logger.initialize();
           const chat = await config?.getGeminiClient()?.getChat();
