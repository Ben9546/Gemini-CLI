--- conflicted
+++ resolved
@@ -71,18 +71,6 @@
 } from '@google/gemini-cli-core';
 import { useSessionStats } from '../contexts/SessionContext.js';
 import { LoadedSettings } from '../../config/settings.js';
-<<<<<<< HEAD
-
-vi.mock('@gemini-code/core', async (importOriginal) => {
-  const actual = await importOriginal<typeof import('@gemini-code/core')>();
-  return {
-    ...actual,
-    GitService: vi.fn(),
-  };
-});
-
-=======
->>>>>>> 8adc5869
 import * as ShowMemoryCommandModule from './useShowMemoryCommand.js';
 import { GIT_COMMIT_INFO } from '../../generated/git-commit.js';
 
