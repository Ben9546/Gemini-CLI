--- conflicted
+++ resolved
@@ -4,52 +4,26 @@
  * SPDX-License-Identifier: Apache-2.0
  */
 
-<<<<<<< HEAD
-import _React, { useState } from 'react';
-import { Box, Newline, Text, useInput } from 'ink';
-=======
 import { Box, Newline, Text, useInput } from 'ink';
 import { RadioButtonSelect } from '../components/shared/RadioButtonSelect.js';
 import { usePrivacySettings } from '../hooks/usePrivacySettings.js';
 import { CloudPaidPrivacyNotice } from './CloudPaidPrivacyNotice.js';
 import { Config } from '@google/gemini-cli-core';
->>>>>>> dbd62605
 import { Colors } from '../colors.js';
-import { usePrivacySettings } from '../hooks/usePrivacySettings.js';
-import { type LoadedSettings } from '../../config/settings.js';
-import { SettingScope } from '../../config/settings.js';
 
 interface CloudFreePrivacyNoticeProps {
-  _config: unknown;
+  config: Config;
   onExit: () => void;
-  settings: LoadedSettings;
 }
 
 export const CloudFreePrivacyNotice = ({
-  _config,
+  config,
   onExit,
-  settings,
 }: CloudFreePrivacyNoticeProps) => {
-  const { usageStatisticsEnabled, setUsageStatisticsEnabled } = usePrivacySettings(settings);
-  const [selectedScope, setSelectedScope] = useState<SettingScope>(SettingScope.User);
-  const [showOptOut, setShowOptOut] = useState(false);
+  const { privacyState, updateDataCollectionOptIn } =
+    usePrivacySettings(config);
 
   useInput((input, key) => {
-<<<<<<< HEAD
-    if (key.escape) {
-      onExit();
-    } else if (key.return && !showOptOut) {
-      setShowOptOut(true);
-    } else if (key.return && showOptOut) {
-      setUsageStatisticsEnabled(usageStatisticsEnabled, selectedScope);
-      onExit();
-    } else if (showOptOut && (input === '1' || input === '2')) {
-      setSelectedScope(input === '1' ? SettingScope.User : SettingScope.Workspace);
-    } else if (showOptOut && input === ' ') {
-      setUsageStatisticsEnabled(!usageStatisticsEnabled, selectedScope);
-    }
-  });
-=======
     if (privacyState.error && key.escape) {
       onExit();
     }
@@ -58,90 +32,82 @@
   if (privacyState.isLoading) {
     return <Text color={Colors.Gray}>Loading...</Text>;
   }
->>>>>>> dbd62605
 
-  if (!showOptOut) {
+  if (privacyState.error) {
     return (
       <Box flexDirection="column" marginY={1}>
-<<<<<<< HEAD
-        <Text bold color={Colors.AccentPurple}>
-          Gemini Code Assist for Individuals Privacy Notice
-        </Text>
-        <Newline />
-        <Text>
-          This notice and our Privacy Policy
-          <Text color={Colors.AccentBlue}>[1]</Text> describe how Gemini Code
-          Assist handles your data. Please read them carefully.
-        </Text>
-        <Newline />
-        <Text>
-          When you use Gemini Code Assist for individuals with Gemini CLI, Google
-          collects your prompts, related code, generated output, code edits,
-          related feature usage information, and your feedback to provide,
-          improve, and develop Google products and services and machine learning
-          technologies.
-        </Text>
-        <Newline />
-        <Text>
-          To help with quality and improve our products (such as generative
-          machine-learning models), human reviewers may read, annotate, and
-          process the data collected above. We take steps to protect your privacy
-          as part of this process. This includes disconnecting the data from your
-          Google Account before reviewers see or annotate it, and storing those
-          disconnected copies for up to 18 months. Please don&apos;t submit
-          confidential information or any data you wouldn&apos;t want a reviewer
-          to see or Google to use to improve our products, services and
-          machine-learning technologies.
-        </Text>
-        <Newline />
-        <Text>
-          <Text color={Colors.AccentBlue}>[1]</Text>{' '}
-          https://policies.google.com/privacy
-        </Text>
-        <Newline />
-        <Text color={Colors.Gray}>Press Enter to configure data collection settings.</Text>
-=======
         <Text color={Colors.AccentRed}>
           Error loading Opt-in settings: {privacyState.error}
         </Text>
         <Text color={Colors.Gray}>Press Esc to exit.</Text>
->>>>>>> dbd62605
       </Box>
     );
   }
 
+  if (privacyState.isFreeTier === false) {
+    return <CloudPaidPrivacyNotice onExit={onExit} />;
+  }
+
+  const items = [
+    { label: 'Yes', value: true },
+    { label: 'No', value: false },
+  ];
+
   return (
     <Box flexDirection="column" marginY={1}>
       <Text bold color={Colors.AccentPurple}>
-        Data Collection Settings
+        Gemini Code Assist for Individuals Privacy Notice
       </Text>
       <Newline />
       <Text>
-        You can control whether Gemini CLI collects usage statistics to help improve the tool.
+        This notice and our Privacy Policy
+        <Text color={Colors.AccentBlue}>[1]</Text> describe how Gemini Code
+        Assist handles your data. Please read them carefully.
       </Text>
       <Newline />
       <Text>
-        <Text bold>Current setting:</Text> Usage statistics collection is{' '}
-        <Text color={usageStatisticsEnabled ? Colors.AccentGreen : Colors.AccentRed}>
-          {usageStatisticsEnabled ? 'ENABLED' : 'DISABLED'}
-        </Text>
+        When you use Gemini Code Assist for individuals with Gemini CLI, Google
+        collects your prompts, related code, generated output, code edits,
+        related feature usage information, and your feedback to provide,
+        improve, and develop Google products and services and machine learning
+        technologies.
       </Text>
       <Newline />
       <Text>
-        <Text bold>Scope:</Text> {selectedScope === SettingScope.User ? 'User (global)' : 'Workspace (project-specific)'}
+        To help with quality and improve our products (such as generative
+        machine-learning models), human reviewers may read, annotate, and
+        process the data collected above. We take steps to protect your privacy
+        as part of this process. This includes disconnecting the data from your
+        Google Account before reviewers see or annotate it, and storing those
+        disconnected copies for up to 18 months. Please don&apos;t submit
+        confidential information or any data you wouldn&apos;t want a reviewer
+        to see or Google to use to improve our products, services and
+        machine-learning technologies.
       </Text>
       <Newline />
+      <Box flexDirection="column">
+        <Text>
+          Allow Google to use this data to develop and improve our products?
+        </Text>
+        <RadioButtonSelect
+          items={items}
+          initialIndex={privacyState.dataCollectionOptIn ? 0 : 1}
+          onSelect={(value) => {
+            updateDataCollectionOptIn(value);
+            // Only exit if there was no error.
+            if (!privacyState.error) {
+              onExit();
+            }
+          }}
+        />
+      </Box>
+      <Newline />
       <Text>
-        Press <Text color={Colors.AccentYellow}>1</Text> for User settings (global) or{' '}
-        <Text color={Colors.AccentYellow}>2</Text> for Workspace settings (project-specific)
+        <Text color={Colors.AccentBlue}>[1]</Text>{' '}
+        https://policies.google.com/privacy
       </Text>
       <Newline />
-      <Text>
-        Press <Text color={Colors.AccentYellow}>Space</Text> to toggle data collection{' '}
-        <Text color={Colors.AccentYellow}>(currently {usageStatisticsEnabled ? 'ON' : 'OFF'})</Text>
-      </Text>
-      <Newline />
-      <Text color={Colors.Gray}>Press Enter to save and continue.</Text>
+      <Text color={Colors.Gray}>Press Enter to choose an option and exit.</Text>
     </Box>
   );
 };