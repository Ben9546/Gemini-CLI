--- conflicted
+++ resolved
@@ -35,10 +35,7 @@
 import { ThemeDialog } from './components/ThemeDialog.js';
 import { AuthDialog } from './components/AuthDialog.js';
 import { AuthInProgress } from './components/AuthInProgress.js';
-<<<<<<< HEAD
-=======
 import { ManualAuthInProgress } from './components/ManualAuthInProgress.js';
->>>>>>> a8a7b63d
 import { EditorSettingsDialog } from './components/EditorSettingsDialog.js';
 import { Colors } from './colors.js';
 import { Help } from './components/Help.js';
@@ -159,10 +156,7 @@
     handleAuthSelect,
     handleAuthHighlight,
     isAuthenticating,
-<<<<<<< HEAD
-=======
     manualAuthInfo,
->>>>>>> a8a7b63d
     cancelAuthentication,
   } = useAuthCommand(settings, setAuthError, config);
 
@@ -668,8 +662,6 @@
                 terminalWidth={mainAreaWidth}
               />
             </Box>
-<<<<<<< HEAD
-=======
           ) : isAuthenticating && manualAuthInfo ? (
             <ManualAuthInProgress
               authUrl={manualAuthInfo.authUrl}
@@ -680,7 +672,6 @@
                 openAuthDialog();
               }}
             />
->>>>>>> a8a7b63d
           ) : isAuthenticating ? (
             <AuthInProgress
               onTimeout={() => {
