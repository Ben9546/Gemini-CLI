--- conflicted
+++ resolved
@@ -58,14 +58,11 @@
   useSessionStats,
 } from './contexts/SessionContext.js';
 import { useGitBranchName } from './hooks/useGitBranchName.js';
-<<<<<<< HEAD
+import { useTextBuffer } from './components/shared/text-buffer.js';
+import * as fs from 'fs';
 import { UpdateNotification } from './components/UpdateNotification.js';
 import updateNotifier from 'update-notifier';
 import { readPackageUp } from 'read-package-up';
-=======
-import { useTextBuffer } from './components/shared/text-buffer.js';
-import * as fs from 'fs';
->>>>>>> 11f524c1
 
 const CTRL_EXIT_PROMPT_DURATION_MS = 1000;
 
