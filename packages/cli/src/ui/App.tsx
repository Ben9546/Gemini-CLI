/**
 * @license
 * Copyright 2025 Google LLC
 * SPDX-License-Identifier: Apache-2.0
 */

import { useCallback, useEffect, useMemo, useState, useRef } from 'react';
import {
  Box,
  DOMElement,
  measureElement,
  Static,
  Text,
  useStdin,
  useStdout,
  useInput,
  type Key as InkKeyType,
} from 'ink';
import { StreamingState, type HistoryItem, MessageType } from './types.js';
import { useTerminalSize } from './hooks/useTerminalSize.js';
import { useGeminiStream } from './hooks/useGeminiStream.js';
import { useLoadingIndicator } from './hooks/useLoadingIndicator.js';
import { useThemeCommand } from './hooks/useThemeCommand.js';
import { useAuthCommand } from './hooks/useAuthCommand.js';
import { useEditorSettings } from './hooks/useEditorSettings.js';
import { useSlashCommandProcessor } from './hooks/slashCommandProcessor.js';
import { useAutoAcceptIndicator } from './hooks/useAutoAcceptIndicator.js';
import { useConsoleMessages } from './hooks/useConsoleMessages.js';
import { Header } from './components/Header.js';
import { LoadingIndicator } from './components/LoadingIndicator.js';
import { AutoAcceptIndicator } from './components/AutoAcceptIndicator.js';
import { ShellModeIndicator } from './components/ShellModeIndicator.js';
import { InputPrompt } from './components/InputPrompt.js';
import { Footer } from './components/Footer.js';
import { ThemeDialog } from './components/ThemeDialog.js';
import { AuthDialog } from './components/AuthDialog.js';
import { AuthInProgress } from './components/AuthInProgress.js';
import { EditorSettingsDialog } from './components/EditorSettingsDialog.js';
import { Colors } from './colors.js';
import { Help } from './components/Help.js';
import { loadHierarchicalGeminiMemory } from '../config/config.js';
import { LoadedSettings } from '../config/settings.js';
import { Tips } from './components/Tips.js';
import { useConsolePatcher } from './components/ConsolePatcher.js';
import { DetailedMessagesDisplay } from './components/DetailedMessagesDisplay.js';
import { HistoryItemDisplay } from './components/HistoryItemDisplay.js';
import { ContextSummaryDisplay } from './components/ContextSummaryDisplay.js';
import { useHistory } from './hooks/useHistoryManager.js';
import process from 'node:process';
import {
  getErrorMessage,
  type Config,
  getAllGeminiMdFilenames,
  ApprovalMode,
  isEditorAvailable,
  EditorType,
} from '@google/gemini-cli-core';
import { validateAuthMethod } from '../config/auth.js';
import { useLogger } from './hooks/useLogger.js';
import { StreamingContext } from './contexts/StreamingContext.js';
import {
  SessionStatsProvider,
  useSessionStats,
} from './contexts/SessionContext.js';
import { useGitBranchName } from './hooks/useGitBranchName.js';
import { useBracketedPaste } from './hooks/useBracketedPaste.js';
import { useTextBuffer } from './components/shared/text-buffer.js';
import * as fs from 'fs';
import { UpdateNotification } from './components/UpdateNotification.js';
import { checkForUpdates } from './utils/updateCheck.js';
import ansiEscapes from 'ansi-escapes';
import { OverflowProvider } from './contexts/OverflowContext.js';
import { ShowMoreLines } from './components/ShowMoreLines.js';
<<<<<<< HEAD
=======
import { PrivacyNotice } from './privacy/PrivacyNotice.js';
>>>>>>> 8adc5869

const CTRL_EXIT_PROMPT_DURATION_MS = 1000;

interface AppProps {
  config: Config;
  settings: LoadedSettings;
  startupWarnings?: string[];
}

export const AppWrapper = (props: AppProps) => (
  <SessionStatsProvider>
    <App {...props} />
  </SessionStatsProvider>
);

const App = ({ config, settings, startupWarnings = [] }: AppProps) => {
  useBracketedPaste();
  const [updateMessage, setUpdateMessage] = useState<string | null>(null);
  const { stdout } = useStdout();

  useEffect(() => {
    checkForUpdates().then(setUpdateMessage);
  }, []);

  const { history, addItem, clearItems, loadHistory } = useHistory();
  const {
    consoleMessages,
    handleNewMessage,
    clearConsoleMessages: clearConsoleMessagesState,
  } = useConsoleMessages();
  const { stats: sessionStats } = useSessionStats();
  const [staticNeedsRefresh, setStaticNeedsRefresh] = useState(false);
  const [staticKey, setStaticKey] = useState(0);
  const refreshStatic = useCallback(() => {
    stdout.write(ansiEscapes.clearTerminal);
    setStaticKey((prev) => prev + 1);
  }, [setStaticKey, stdout]);

  const [geminiMdFileCount, setGeminiMdFileCount] = useState<number>(0);
  const [debugMessage, setDebugMessage] = useState<string>('');
  const [showHelp, setShowHelp] = useState<boolean>(false);
  const [themeError, setThemeError] = useState<string | null>(null);
  const [authError, setAuthError] = useState<string | null>(null);
  const [editorError, setEditorError] = useState<string | null>(null);
  const [footerHeight, setFooterHeight] = useState<number>(0);
  const [corgiMode, setCorgiMode] = useState(false);
  const [currentModel, setCurrentModel] = useState(config.getModel());
  const [shellModeActive, setShellModeActive] = useState(false);
  const [showErrorDetails, setShowErrorDetails] = useState<boolean>(false);
  const [showToolDescriptions, setShowToolDescriptions] =
    useState<boolean>(false);
  const [ctrlCPressedOnce, setCtrlCPressedOnce] = useState(false);
  const [quittingMessages, setQuittingMessages] = useState<
    HistoryItem[] | null
  >(null);
  const ctrlCTimerRef = useRef<NodeJS.Timeout | null>(null);
  const [ctrlDPressedOnce, setCtrlDPressedOnce] = useState(false);
  const ctrlDTimerRef = useRef<NodeJS.Timeout | null>(null);
  const [constrainHeight, setConstrainHeight] = useState<boolean>(true);
  const [showPrivacyNotice, setShowPrivacyNotice] = useState<boolean>(false);

  const openPrivacyNotice = useCallback(() => {
    setShowPrivacyNotice(true);
  }, []);

  const errorCount = useMemo(
    () => consoleMessages.filter((msg) => msg.type === 'error').length,
    [consoleMessages],
  );

  const {
    isThemeDialogOpen,
    openThemeDialog,
    handleThemeSelect,
    handleThemeHighlight,
  } = useThemeCommand(settings, setThemeError, addItem);

  const {
    isAuthDialogOpen,
    openAuthDialog,
    handleAuthSelect,
<<<<<<< HEAD
    handleAuthHighlight,
=======
>>>>>>> 8adc5869
    isAuthenticating,
    cancelAuthentication,
  } = useAuthCommand(settings, setAuthError, config);

  useEffect(() => {
    if (settings.merged.selectedAuthType) {
      const error = validateAuthMethod(settings.merged.selectedAuthType);
      if (error) {
        setAuthError(error);
        openAuthDialog();
      }
    }
  }, [settings.merged.selectedAuthType, openAuthDialog, setAuthError]);

  const {
    isEditorDialogOpen,
    openEditorDialog,
    handleEditorSelect,
    exitEditorDialog,
  } = useEditorSettings(settings, setEditorError, addItem);

  const toggleCorgiMode = useCallback(() => {
    setCorgiMode((prev) => !prev);
  }, []);

  const performMemoryRefresh = useCallback(async () => {
    addItem(
      {
        type: MessageType.INFO,
        text: 'Refreshing hierarchical memory (GEMINI.md or other context files)...',
      },
      Date.now(),
    );
    try {
      const { memoryContent, fileCount } = await loadHierarchicalGeminiMemory(
        process.cwd(),
        config.getDebugMode(),
        config.getFileService(),
        config.getExtensionContextFilePaths(),
      );
      config.setUserMemory(memoryContent);
      config.setGeminiMdFileCount(fileCount);
      setGeminiMdFileCount(fileCount);

      addItem(
        {
          type: MessageType.INFO,
          text: `Memory refreshed successfully. ${memoryContent.length > 0 ? `Loaded ${memoryContent.length} characters from ${fileCount} file(s).` : 'No memory content found.'}`,
        },
        Date.now(),
      );
      if (config.getDebugMode()) {
        console.log(
          `[DEBUG] Refreshed memory content in config: ${memoryContent.substring(0, 200)}...`,
        );
      }
    } catch (error) {
      const errorMessage = getErrorMessage(error);
      addItem(
        {
          type: MessageType.ERROR,
          text: `Error refreshing memory: ${errorMessage}`,
        },
        Date.now(),
      );
      console.error('Error refreshing memory:', error);
    }
  }, [config, addItem]);

  // Watch for model changes (e.g., from Flash fallback)
  useEffect(() => {
    const checkModelChange = () => {
      const configModel = config.getModel();
      if (configModel !== currentModel) {
        setCurrentModel(configModel);
      }
    };

    // Check immediately and then periodically
    checkModelChange();
    const interval = setInterval(checkModelChange, 1000); // Check every second

    return () => clearInterval(interval);
  }, [config, currentModel]);

  // Set up Flash fallback handler
  useEffect(() => {
    const flashFallbackHandler = async (
      currentModel: string,
      fallbackModel: string,
    ): Promise<boolean> => {
      // Add message to UI history
      addItem(
        {
          type: MessageType.INFO,
          text: `⚡ Slow response times detected. Automatically switching from ${currentModel} to ${fallbackModel} for faster responses for the remainder of this session.
⚡ To avoid this you can either upgrade to Standard tier. See: https://goo.gle/set-up-gemini-code-assist
⚡ Or you can utilize a Gemini API Key. See: https://goo.gle/gemini-cli-docs-auth#gemini-api-key
⚡ You can switch authentication methods by typing /auth`,
        },
        Date.now(),
      );
      return true; // Always accept the fallback
    };

    config.setFlashFallbackHandler(flashFallbackHandler);
  }, [config, addItem]);

  const {
    handleSlashCommand,
    slashCommands,
    pendingHistoryItems: pendingSlashCommandHistoryItems,
  } = useSlashCommandProcessor(
    config,
    settings,
    history,
    addItem,
    clearItems,
    loadHistory,
    refreshStatic,
    setShowHelp,
    setDebugMessage,
    openThemeDialog,
    openAuthDialog,
    openEditorDialog,
    performMemoryRefresh,
    toggleCorgiMode,
    showToolDescriptions,
    setQuittingMessages,
    openPrivacyNotice,
  );
  const pendingHistoryItems = [...pendingSlashCommandHistoryItems];

  const { rows: terminalHeight, columns: terminalWidth } = useTerminalSize();
<<<<<<< HEAD
  const lastTerminalWidth = useRef(terminalWidth);
=======
>>>>>>> 8adc5869
  const isInitialMount = useRef(true);
  const { stdin, setRawMode } = useStdin();
  const isValidPath = useCallback((filePath: string): boolean => {
    try {
      return fs.existsSync(filePath) && fs.statSync(filePath).isFile();
    } catch (_e) {
      return false;
    }
  }, []);

  const widthFraction = 0.9;
  const inputWidth = Math.max(
    20,
    Math.floor(terminalWidth * widthFraction) - 3,
  );
  const suggestionsWidth = Math.max(60, Math.floor(terminalWidth * 0.8));

  const buffer = useTextBuffer({
    initialText: '',
    viewport: { height: 10, width: inputWidth },
    stdin,
    setRawMode,
    isValidPath,
  });

  const handleExit = useCallback(
    (
      pressedOnce: boolean,
      setPressedOnce: (value: boolean) => void,
      timerRef: React.MutableRefObject<NodeJS.Timeout | null>,
    ) => {
      if (pressedOnce) {
        if (timerRef.current) {
          clearTimeout(timerRef.current);
        }
        const quitCommand = slashCommands.find(
          (cmd) => cmd.name === 'quit' || cmd.altName === 'exit',
        );
        if (quitCommand) {
          quitCommand.action('quit', '', '');
        } else {
          process.exit(0);
        }
      } else {
        setPressedOnce(true);
        timerRef.current = setTimeout(() => {
          setPressedOnce(false);
          timerRef.current = null;
        }, CTRL_EXIT_PROMPT_DURATION_MS);
      }
    },
    [slashCommands],
  );

  useInput((input: string, key: InkKeyType) => {
    let enteringConstrainHeightMode = false;
    if (!constrainHeight) {
      // Automatically re-enter constrain height mode if the user types
      // anything. When constrainHeight==false, the user will experience
      // significant flickering so it is best to disable it immediately when
      // the user starts interacting with the app.
      enteringConstrainHeightMode = true;
      setConstrainHeight(true);
    }

    if (key.ctrl && input === 'o') {
      setShowErrorDetails((prev) => !prev);
    } else if (key.ctrl && input === 't') {
      const newValue = !showToolDescriptions;
      setShowToolDescriptions(newValue);

      const mcpServers = config.getMcpServers();
      if (Object.keys(mcpServers || {}).length > 0) {
        handleSlashCommand(newValue ? '/mcp desc' : '/mcp nodesc');
      }
    } else if (key.ctrl && (input === 'c' || input === 'C')) {
      handleExit(ctrlCPressedOnce, setCtrlCPressedOnce, ctrlCTimerRef);
    } else if (key.ctrl && (input === 'd' || input === 'D')) {
      if (buffer.text.length > 0) {
        // Do nothing if there is text in the input.
        return;
      }
      handleExit(ctrlDPressedOnce, setCtrlDPressedOnce, ctrlDTimerRef);
    } else if (key.ctrl && input === 's' && !enteringConstrainHeightMode) {
      setConstrainHeight(false);
    }
  });

  useConsolePatcher({
    onNewMessage: handleNewMessage,
    debugMode: config.getDebugMode(),
  });

  useEffect(() => {
    if (config) {
      setGeminiMdFileCount(config.getGeminiMdFileCount());
    }
  }, [config]);

  const getPreferredEditor = useCallback(() => {
    const editorType = settings.merged.preferredEditor;
    const isValidEditor = isEditorAvailable(editorType);
    if (!isValidEditor) {
      openEditorDialog();
      return;
    }
    return editorType as EditorType;
  }, [settings, openEditorDialog]);

  const onAuthError = useCallback(() => {
    setAuthError('reauth required');
    openAuthDialog();
  }, [openAuthDialog, setAuthError]);

  const {
    streamingState,
    submitQuery,
    initError,
    pendingHistoryItems: pendingGeminiHistoryItems,
    thought,
  } = useGeminiStream(
    config.getGeminiClient(),
    history,
    addItem,
    setShowHelp,
    config,
    setDebugMessage,
    handleSlashCommand,
    shellModeActive,
    getPreferredEditor,
    onAuthError,
    performMemoryRefresh,
  );
  pendingHistoryItems.push(...pendingGeminiHistoryItems);
  const { elapsedTime, currentLoadingPhrase } =
    useLoadingIndicator(streamingState);
  const showAutoAcceptIndicator = useAutoAcceptIndicator({ config });

  const handleFinalSubmit = useCallback(
    (submittedValue: string) => {
      const trimmedValue = submittedValue.trim();
      if (trimmedValue.length > 0) {
        submitQuery(trimmedValue);
      }
    },
    [submitQuery],
  );

  const logger = useLogger();
  const [userMessages, setUserMessages] = useState<string[]>([]);

  useEffect(() => {
    const fetchUserMessages = async () => {
      const pastMessagesRaw = logger?.getPreviousUserMessages() || []; // Newest first

      const currentSessionUserMessages = history
        .filter(
          (item): item is HistoryItem & { type: 'user'; text: string } =>
            item.type === 'user' &&
            typeof item.text === 'string' &&
            item.text.trim() !== '',
        )
        .map((item) => item.text)
        .reverse(); // Newest first, to match pastMessagesRaw sorting

      // Combine, with current session messages being more recent
      const combinedMessages = [
        ...currentSessionUserMessages,
        ...pastMessagesRaw,
      ];

      // Deduplicate consecutive identical messages from the combined list (still newest first)
      const deduplicatedMessages: string[] = [];
      if (combinedMessages.length > 0) {
        deduplicatedMessages.push(combinedMessages[0]); // Add the newest one unconditionally
        for (let i = 1; i < combinedMessages.length; i++) {
          if (combinedMessages[i] !== combinedMessages[i - 1]) {
            deduplicatedMessages.push(combinedMessages[i]);
          }
        }
      }
      // Reverse to oldest first for useInputHistory
      setUserMessages(deduplicatedMessages.reverse());
    };
    fetchUserMessages();
  }, [history, logger]);

  const isInputActive = streamingState === StreamingState.Idle && !initError;

  const handleClearScreen = useCallback(() => {
    clearItems();
    clearConsoleMessagesState();
    console.clear();
    refreshStatic();
  }, [clearItems, clearConsoleMessagesState, refreshStatic]);

  const mainControlsRef = useRef<DOMElement>(null);
  const pendingHistoryItemRef = useRef<DOMElement>(null);

  useEffect(() => {
    if (mainControlsRef.current) {
      const fullFooterMeasurement = measureElement(mainControlsRef.current);
      setFooterHeight(fullFooterMeasurement.height);
    }
  }, [terminalHeight, consoleMessages, showErrorDetails]);

  const staticExtraHeight = /* margins and padding */ 3;
  const availableTerminalHeight = useMemo(
    () => terminalHeight - footerHeight - staticExtraHeight,
    [terminalHeight, footerHeight],
  );

  useEffect(() => {
    // skip refreshing Static during first mount
    if (isInitialMount.current) {
      isInitialMount.current = false;
<<<<<<< HEAD
      return;
    }

    // debounce so it doesn't fire up too often during resize
    const handler = setTimeout(() => {
      if (terminalWidth < lastTerminalWidth.current) {
        setStaticNeedsRefresh(true);
      }
      lastTerminalWidth.current = terminalWidth;
    }, 300);

    return () => {
      clearTimeout(handler);
    };
  }, [terminalWidth]);

  useEffect(() => {
    if (!pendingHistoryItems.length) {
=======
>>>>>>> 8adc5869
      return;
    }

    // debounce so it doesn't fire up too often during resize
    const handler = setTimeout(() => {
      setStaticNeedsRefresh(false);
      refreshStatic();
    }, 300);

    return () => {
      clearTimeout(handler);
    };
  }, [terminalWidth, terminalHeight, refreshStatic]);

  useEffect(() => {
    if (streamingState === StreamingState.Idle && staticNeedsRefresh) {
      setStaticNeedsRefresh(false);
      refreshStatic();
    }
  }, [streamingState, refreshStatic, staticNeedsRefresh]);

  const filteredConsoleMessages = useMemo(() => {
    if (config.getDebugMode()) {
      return consoleMessages;
    }
    return consoleMessages.filter((msg) => msg.type !== 'debug');
  }, [consoleMessages, config]);

  const branchName = useGitBranchName(config.getTargetDir());

  const contextFileNames = useMemo(() => {
    const fromSettings = settings.merged.contextFileName;
    if (fromSettings) {
      return Array.isArray(fromSettings) ? fromSettings : [fromSettings];
    }
    return getAllGeminiMdFilenames();
  }, [settings.merged.contextFileName]);

  if (quittingMessages) {
    return (
      <Box flexDirection="column" marginBottom={1}>
        {quittingMessages.map((item) => (
          <HistoryItemDisplay
            key={item.id}
            availableTerminalHeight={
              constrainHeight ? availableTerminalHeight : undefined
            }
            terminalWidth={terminalWidth}
            item={item}
            isPending={false}
            config={config}
          />
        ))}
      </Box>
    );
  }
  const mainAreaWidth = Math.floor(terminalWidth * 0.9);
  const debugConsoleMaxHeight = Math.floor(Math.max(terminalHeight * 0.2, 5));
  // Arbitrary threshold to ensure that items in the static area are large
  // enough but not too large to make the terminal hard to use.
  const staticAreaMaxItemHeight = Math.max(terminalHeight * 4, 100);
  return (
    <StreamingContext.Provider value={streamingState}>
      <Box flexDirection="column" marginBottom={1} width="90%">
        {/* Move UpdateNotification outside Static so it can re-render when updateMessage changes */}
        {updateMessage && <UpdateNotification message={updateMessage} />}

        {/*
         * The Static component is an Ink intrinsic in which there can only be 1 per application.
         * Because of this restriction we're hacking it slightly by having a 'header' item here to
         * ensure that it's statically rendered.
         *
         * Background on the Static Item: Anything in the Static component is written a single time
         * to the console. Think of it like doing a console.log and then never using ANSI codes to
         * clear that content ever again. Effectively it has a moving frame that every time new static
         * content is set it'll flush content to the terminal and move the area which it's "clearing"
         * down a notch. Without Static the area which gets erased and redrawn continuously grows.
         */}
        <Static
          key={staticKey}
          items={[
            <Box flexDirection="column" key="header">
              <Header terminalWidth={terminalWidth} />
              {!settings.merged.hideTips && <Tips config={config} />}
            </Box>,
            ...history.map((h) => (
              <HistoryItemDisplay
                terminalWidth={mainAreaWidth}
                availableTerminalHeight={staticAreaMaxItemHeight}
                key={h.id}
                item={h}
                isPending={false}
                config={config}
              />
            )),
          ]}
        >
          {(item) => item}
        </Static>
        <OverflowProvider>
          <Box ref={pendingHistoryItemRef} flexDirection="column">
            {pendingHistoryItems.map((item, i) => (
              <HistoryItemDisplay
                key={i}
                availableTerminalHeight={
                  constrainHeight ? availableTerminalHeight : undefined
                }
                terminalWidth={mainAreaWidth}
                // TODO(taehykim): It seems like references to ids aren't necessary in
                // HistoryItemDisplay. Refactor later. Use a fake id for now.
                item={{ ...item, id: 0 }}
                isPending={true}
                config={config}
                isFocused={!isEditorDialogOpen}
              />
            ))}
            <ShowMoreLines constrainHeight={constrainHeight} />
          </Box>
        </OverflowProvider>

        {showHelp && <Help commands={slashCommands} />}

        <Box flexDirection="column" ref={mainControlsRef}>
          {startupWarnings.length > 0 && (
            <Box
              borderStyle="round"
              borderColor={Colors.AccentYellow}
              paddingX={1}
              marginY={1}
              flexDirection="column"
            >
              {startupWarnings.map((warning, index) => (
                <Text key={index} color={Colors.AccentYellow}>
                  {warning}
                </Text>
              ))}
            </Box>
          )}

          {isThemeDialogOpen ? (
            <Box flexDirection="column">
              {themeError && (
                <Box marginBottom={1}>
                  <Text color={Colors.AccentRed}>{themeError}</Text>
                </Box>
              )}
              <ThemeDialog
                onSelect={handleThemeSelect}
                onHighlight={handleThemeHighlight}
                settings={settings}
                availableTerminalHeight={
                  constrainHeight
                    ? terminalHeight - staticExtraHeight
                    : undefined
                }
                terminalWidth={mainAreaWidth}
              />
            </Box>
          ) : isAuthenticating ? (
            <AuthInProgress
              onTimeout={() => {
                setAuthError('Authentication timed out. Please try again.');
                cancelAuthentication();
                openAuthDialog();
              }}
            />
          ) : isAuthDialogOpen ? (
            <Box flexDirection="column">
              <AuthDialog
                onSelect={handleAuthSelect}
                settings={settings}
                initialErrorMessage={authError}
              />
            </Box>
          ) : isEditorDialogOpen ? (
            <Box flexDirection="column">
              {editorError && (
                <Box marginBottom={1}>
                  <Text color={Colors.AccentRed}>{editorError}</Text>
                </Box>
              )}
              <EditorSettingsDialog
                onSelect={handleEditorSelect}
                settings={settings}
                onExit={exitEditorDialog}
              />
            </Box>
          ) : showPrivacyNotice ? (
            <PrivacyNotice
              onExit={() => setShowPrivacyNotice(false)}
              config={config}
            />
          ) : (
            <>
              <LoadingIndicator
                thought={
                  streamingState === StreamingState.WaitingForConfirmation ||
                  config.getAccessibility()?.disableLoadingPhrases
                    ? undefined
                    : thought
                }
                currentLoadingPhrase={
                  config.getAccessibility()?.disableLoadingPhrases
                    ? undefined
                    : currentLoadingPhrase
                }
                elapsedTime={elapsedTime}
              />
              <Box
                marginTop={1}
                display="flex"
                justifyContent="space-between"
                width="100%"
              >
                <Box>
                  {process.env.GEMINI_SYSTEM_MD && (
                    <Text color={Colors.AccentRed}>|⌐■_■| </Text>
                  )}
                  {ctrlCPressedOnce ? (
                    <Text color={Colors.AccentYellow}>
                      Press Ctrl+C again to exit.
                    </Text>
                  ) : ctrlDPressedOnce ? (
                    <Text color={Colors.AccentYellow}>
                      Press Ctrl+D again to exit.
                    </Text>
                  ) : (
                    <ContextSummaryDisplay
                      geminiMdFileCount={geminiMdFileCount}
                      contextFileNames={contextFileNames}
                      mcpServers={config.getMcpServers()}
                      showToolDescriptions={showToolDescriptions}
                    />
                  )}
                </Box>
                <Box>
                  {showAutoAcceptIndicator !== ApprovalMode.DEFAULT &&
                    !shellModeActive && (
                      <AutoAcceptIndicator
                        approvalMode={showAutoAcceptIndicator}
                      />
                    )}
                  {shellModeActive && <ShellModeIndicator />}
                </Box>
              </Box>

              {showErrorDetails && (
                <OverflowProvider>
<<<<<<< HEAD
                  <DetailedMessagesDisplay
                    messages={filteredConsoleMessages}
                    maxHeight={
                      constrainHeight ? debugConsoleMaxHeight : undefined
                    }
                    width={inputWidth}
                  />
                  <ShowMoreLines constrainHeight={constrainHeight} />
=======
                  <Box flexDirection="column">
                    <DetailedMessagesDisplay
                      messages={filteredConsoleMessages}
                      maxHeight={
                        constrainHeight ? debugConsoleMaxHeight : undefined
                      }
                      width={inputWidth}
                    />
                    <ShowMoreLines constrainHeight={constrainHeight} />
                  </Box>
>>>>>>> 8adc5869
                </OverflowProvider>
              )}

              {isInputActive && (
                <InputPrompt
                  buffer={buffer}
                  inputWidth={inputWidth}
                  suggestionsWidth={suggestionsWidth}
                  onSubmit={handleFinalSubmit}
                  userMessages={userMessages}
                  onClearScreen={handleClearScreen}
                  config={config}
                  slashCommands={slashCommands}
                  shellModeActive={shellModeActive}
                  setShellModeActive={setShellModeActive}
                />
              )}
            </>
          )}

          {initError && streamingState !== StreamingState.Responding && (
            <Box
              borderStyle="round"
              borderColor={Colors.AccentRed}
              paddingX={1}
              marginBottom={1}
            >
              {history.find(
                (item) =>
                  item.type === 'error' && item.text?.includes(initError),
              )?.text ? (
                <Text color={Colors.AccentRed}>
                  {
                    history.find(
                      (item) =>
                        item.type === 'error' && item.text?.includes(initError),
                    )?.text
                  }
                </Text>
              ) : (
                <>
                  <Text color={Colors.AccentRed}>
                    Initialization Error: {initError}
                  </Text>
                  <Text color={Colors.AccentRed}>
                    {' '}
                    Please check API key and configuration.
                  </Text>
                </>
              )}
            </Box>
          )}
          <Footer
            model={currentModel}
            targetDir={config.getTargetDir()}
            debugMode={config.getDebugMode()}
            branchName={branchName}
            debugMessage={debugMessage}
            corgiMode={corgiMode}
            errorCount={errorCount}
            showErrorDetails={showErrorDetails}
            showMemoryUsage={
              config.getDebugMode() || config.getShowMemoryUsage()
            }
            promptTokenCount={sessionStats.lastPromptTokenCount}
          />
        </Box>
      </Box>
    </StreamingContext.Provider>
  );
};<|MERGE_RESOLUTION|>--- conflicted
+++ resolved
@@ -71,10 +71,7 @@
 import ansiEscapes from 'ansi-escapes';
 import { OverflowProvider } from './contexts/OverflowContext.js';
 import { ShowMoreLines } from './components/ShowMoreLines.js';
-<<<<<<< HEAD
-=======
 import { PrivacyNotice } from './privacy/PrivacyNotice.js';
->>>>>>> 8adc5869
 
 const CTRL_EXIT_PROMPT_DURATION_MS = 1000;
 
@@ -156,10 +153,6 @@
     isAuthDialogOpen,
     openAuthDialog,
     handleAuthSelect,
-<<<<<<< HEAD
-    handleAuthHighlight,
-=======
->>>>>>> 8adc5869
     isAuthenticating,
     cancelAuthentication,
   } = useAuthCommand(settings, setAuthError, config);
@@ -294,10 +287,6 @@
   const pendingHistoryItems = [...pendingSlashCommandHistoryItems];
 
   const { rows: terminalHeight, columns: terminalWidth } = useTerminalSize();
-<<<<<<< HEAD
-  const lastTerminalWidth = useRef(terminalWidth);
-=======
->>>>>>> 8adc5869
   const isInitialMount = useRef(true);
   const { stdin, setRawMode } = useStdin();
   const isValidPath = useCallback((filePath: string): boolean => {
@@ -514,27 +503,6 @@
     // skip refreshing Static during first mount
     if (isInitialMount.current) {
       isInitialMount.current = false;
-<<<<<<< HEAD
-      return;
-    }
-
-    // debounce so it doesn't fire up too often during resize
-    const handler = setTimeout(() => {
-      if (terminalWidth < lastTerminalWidth.current) {
-        setStaticNeedsRefresh(true);
-      }
-      lastTerminalWidth.current = terminalWidth;
-    }, 300);
-
-    return () => {
-      clearTimeout(handler);
-    };
-  }, [terminalWidth]);
-
-  useEffect(() => {
-    if (!pendingHistoryItems.length) {
-=======
->>>>>>> 8adc5869
       return;
     }
 
@@ -783,16 +751,6 @@
 
               {showErrorDetails && (
                 <OverflowProvider>
-<<<<<<< HEAD
-                  <DetailedMessagesDisplay
-                    messages={filteredConsoleMessages}
-                    maxHeight={
-                      constrainHeight ? debugConsoleMaxHeight : undefined
-                    }
-                    width={inputWidth}
-                  />
-                  <ShowMoreLines constrainHeight={constrainHeight} />
-=======
                   <Box flexDirection="column">
                     <DetailedMessagesDisplay
                       messages={filteredConsoleMessages}
@@ -803,7 +761,6 @@
                     />
                     <ShowMoreLines constrainHeight={constrainHeight} />
                   </Box>
->>>>>>> 8adc5869
                 </OverflowProvider>
               )}
 
