--- conflicted
+++ resolved
@@ -53,10 +53,7 @@
   preferredEditor?: string;
   bugCommand?: BugCommandSettings;
   checkpointing?: CheckpointingSettings;
-<<<<<<< HEAD
-=======
   autoConfigureMaxOldSpaceSize?: boolean;
->>>>>>> 8adc5869
 
   // Git-aware file filtering settings
   fileFiltering?: {
