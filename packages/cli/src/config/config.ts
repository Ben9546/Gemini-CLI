--- conflicted
+++ resolved
@@ -218,17 +218,13 @@
     question: argv.prompt || '',
     fullContext: argv.all_files || false,
     coreTools: settings.coreTools || undefined,
-<<<<<<< HEAD
-    excludeTools: settings.excludeTools || undefined,
+    excludeTools,
     allowCommands: argv.allow_commands
       ? argv.allow_commands.split(',').map((cmd) => cmd.trim())
       : settings.allowCommands || undefined,
     confirmCommands: argv.confirm_commands
       ? argv.confirm_commands.split(',').map((cmd) => cmd.trim())
       : settings.confirmCommands || undefined,
-=======
-    excludeTools,
->>>>>>> dcb93811
     toolDiscoveryCommand: settings.toolDiscoveryCommand,
     toolCallCommand: settings.toolCallCommand,
     mcpServerCommand: settings.mcpServerCommand,
