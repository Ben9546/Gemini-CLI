--- conflicted
+++ resolved
@@ -210,8 +210,6 @@
       expect(config.getCheckpointingEnabled()).toBe(true);
     });
   });
-<<<<<<< HEAD
-=======
 
   describe('Extension Context Files', () => {
     it('should have an empty array for extension context files by default', () => {
@@ -242,5 +240,4 @@
       expect(config.getExtensionContextFilePaths()).toEqual(contextFiles);
     });
   });
->>>>>>> 8adc5869
 });