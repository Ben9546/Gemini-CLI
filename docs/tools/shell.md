# Shell Tool

This document provides details on the shell tool.

<<<<<<< HEAD
## `execute_shell_command`
=======
## `run_shell_command`
>>>>>>> 0613062f

- **Purpose:** Executes a given shell command. On Windows, this will be executed with `cmd.exe /c`. On other platforms, it will be executed with `bash -c`. This tool is essential for interacting with the underlying operating system, running scripts, or performing command-line operations.
- **Arguments:**
  - `command` (string, required): The exact shell command to execute.
  - `description` (string, optional): A brief description of the command's purpose, which will be shown to the user.
  - `directory` (string, optional): The directory (relative to the project root) in which to execute the command. If not provided, the command runs in the project root.
- **Behavior:**
  - The command is executed as a subprocess.
  - It can start background processes using `&`.
  - The tool returns detailed information about the execution, including:
    - `Command`: The command that was executed.
    - `Directory`: The directory where the command was run.
    - `Stdout`: Output from the standard output stream.
    - `Stderr`: Output from the standard error stream.
    - `Error`: Any error message reported by the subprocess.
    - `Exit Code`: The exit code of the command.
    - `Signal`: The signal number if the command was terminated by a signal.
    - `Background PIDs`: A list of PIDs for any background processes started.
- **Examples:**
  - Listing files in the current directory:
    ```
<<<<<<< HEAD
    execute_shell_command(command="ls -la")
    ```
  - Running a script in a specific directory:
    ```
    execute_shell_command(command="./my_script.sh", directory="scripts", description="Run my custom script")
    ```
  - Starting a background server:
    ```
    execute_shell_command(command="npm run dev &", description="Start development server in background")
=======
    run_shell_command(command="ls -la")
    ```
  - Running a script in a specific directory:
    ```
    run_shell_command(command="./my_script.sh", directory="scripts", description="Run my custom script")
    ```
  - Starting a background server:
    ```
    run_shell_command(command="npm run dev &", description="Start development server in background")
>>>>>>> 0613062f
    ```
- **Important Notes:**
  - **Security:** Be cautious when executing commands, especially those constructed from user input, to prevent security vulnerabilities.
  - **Interactive Commands:** Avoid commands that require interactive user input, as this can cause the tool to hang. Use non-interactive flags if available (e.g., `npm init -y`).
  - **Error Handling:** Check the `Stderr`, `Error`, and `Exit Code` fields to determine if a command executed successfully.
  - **Background Processes:** When a command is run in the background with `&`, the tool will return immediately and the process will continue to run in the background. The `Background PIDs` field will contain the process ID of the background process.<|MERGE_RESOLUTION|>--- conflicted
+++ resolved
@@ -2,11 +2,7 @@
 
 This document provides details on the shell tool.
 
-<<<<<<< HEAD
-## `execute_shell_command`
-=======
 ## `run_shell_command`
->>>>>>> 0613062f
 
 - **Purpose:** Executes a given shell command. On Windows, this will be executed with `cmd.exe /c`. On other platforms, it will be executed with `bash -c`. This tool is essential for interacting with the underlying operating system, running scripts, or performing command-line operations.
 - **Arguments:**
@@ -28,17 +24,7 @@
 - **Examples:**
   - Listing files in the current directory:
     ```
-<<<<<<< HEAD
-    execute_shell_command(command="ls -la")
-    ```
-  - Running a script in a specific directory:
-    ```
-    execute_shell_command(command="./my_script.sh", directory="scripts", description="Run my custom script")
-    ```
-  - Starting a background server:
-    ```
-    execute_shell_command(command="npm run dev &", description="Start development server in background")
-=======
+
     run_shell_command(command="ls -la")
     ```
   - Running a script in a specific directory:
@@ -48,7 +34,6 @@
   - Starting a background server:
     ```
     run_shell_command(command="npm run dev &", description="Start development server in background")
->>>>>>> 0613062f
     ```
 - **Important Notes:**
   - **Security:** Be cautious when executing commands, especially those constructed from user input, to prevent security vulnerabilities.
