## Authentication Setup

The Gemini CLI requires you to authenticate with Google's AI services. On initial startup you'll need to configure **one** of the following authentication methods:

1.  **Login with Google (Gemini Code Assist):**
    - Use this option to log in with your google account.
    - During initial startup, Gemini CLI will direct you to a webpage for authentication. Once authenticated, your credentials will be cached locally so the web login can be skipped on subsequent runs.
    - Note that the web login must be done in a browser that can communicate with the machine Gemini CLI is being run from. (Specifically, the browser will be redirected to a localhost url that Gemini CLI will be listening on).
    - <a id="workspace-gca">Users may have to specify a GOOGLE_CLOUD_PROJECT if:</a>
      1. You have a Google Workspace account. Google Workspace is a paid service for businesses and organizations that provides a suite of productivity tools, including a custom email domain (e.g. your-name@your-company.com), enhanced security features, and administrative controls. These accounts are often managed by an employer or school.
      1. You have received a free Code Assist license through the [Google Developer Program](https://developers.google.com/program/plans-and-pricing) (including qualified Google Developer Experts)
      1. You have been assigned a license to a current Gemini Code Assist standard or enterprise subscription.
      1. You are using the product outside the the [supported regions](https://developers.google.com/gemini-code-assist/resources/available-locations) for free individual usage.>
      1. You are a Google account holder under the age of 18
      - If you fall into one of these categories, you must first configure a Google Cloud Project Id to use, [enable the Gemini for Cloud API](https://cloud.google.com/gemini/docs/discover/set-up-gemini#enable-api) and [configure access permissions](https://cloud.google.com/gemini/docs/discover/set-up-gemini#grant-iam).

      You can set the environment variable in your current shell session using the following command:

      ```bash
      export GOOGLE_CLOUD_PROJECT="YOUR_PROJECT_ID"
      ```
<<<<<<< HEAD
=======
      - For repeated use, you can add the environment variable to your `.env` file (located in the project directory or user home directory) or your shell's configuration file (like `~/.bashrc`, `~/.zshrc`, or `~/.profile`). For example, the following command adds the environment variable to a `~/.bashrc` file:

      ```bash
      echo 'export GOOGLE_CLOUD_PROJECT="YOUR_PROJECT_ID"' >> ~/.bashrc
      source ~/.bashrc
      ```
>>>>>>> 601d9ba3

2.  **<a id="gemini-api-key"></a>Gemini API key:**
    - Obtain your API key from Google AI Studio: [https://aistudio.google.com/app/apikey](https://aistudio.google.com/app/apikey)
    - Set the `GEMINI_API_KEY` environment variable. In the following methods, replace `YOUR_GEMINI_API_KEY` with the API key you obtained from Google AI Studio:
      - You can set the environment variable in your current shell session using the following command:
        ```bash
        export GEMINI_API_KEY="YOUR_GEMINI_API_KEY"
        ```

3.  **Vertex AI:**
    The access method for Vertex AI depends on whether you are using Google Cloud express mode or not. To check if you are using Express mode, log into the console. At the upper left, if you are in express mode, you will not have a project name in the upper right. It will look something like this: <img width="839" alt="image" src="https://github.com/user-attachments/assets/6472d11b-61a4-4353-a1bd-48ef54dc6e44" />

    - If *using* express mode:
      - Set the `GOOGLE_API_KEY` environment variable. In the following methods, replace `YOUR_GOOGLE_API_KEY` with your Vertex AI API key provided by express mode:
        - You can set these environment variables in your current shell session using the following commands:
          ```bash
          export GOOGLE_API_KEY="YOUR_GOOGLE_API_KEY"
          export GOOGLE_GENAI_USE_VERTEXAI=true
          ```
          
    - If *not using* express mode:
      - Ensure you have a Google Cloud project and have enabled the Vertex AI API.
      - Set up Application Default Credentials (ADC), using the following command:
        ```bash
        gcloud auth application-default login
        ```
        For more information, see [Set up Application Default Credentials for Google Cloud](https://cloud.google.com/docs/authentication/provide-credentials-adc).
      - Set the `GOOGLE_CLOUD_PROJECT`, `GOOGLE_CLOUD_LOCATION`, and `GOOGLE_GENAI_USE_VERTEXAI` environment variables. In the following methods, replace `YOUR_PROJECT_ID` and `YOUR_PROJECT_LOCATION` with the relevant values for your project:
        - You can set these environment variables in your current shell session using the following commands:
          ```bash
          export GOOGLE_CLOUD_PROJECT="YOUR_PROJECT_ID"
          export GOOGLE_CLOUD_LOCATION="YOUR_PROJECT_LOCATION" # e.g., us-central1
          export GOOGLE_GENAI_USE_VERTEXAI=true
          ```<|MERGE_RESOLUTION|>--- conflicted
+++ resolved
@@ -19,15 +19,6 @@
       ```bash
       export GOOGLE_CLOUD_PROJECT="YOUR_PROJECT_ID"
       ```
-<<<<<<< HEAD
-=======
-      - For repeated use, you can add the environment variable to your `.env` file (located in the project directory or user home directory) or your shell's configuration file (like `~/.bashrc`, `~/.zshrc`, or `~/.profile`). For example, the following command adds the environment variable to a `~/.bashrc` file:
-
-      ```bash
-      echo 'export GOOGLE_CLOUD_PROJECT="YOUR_PROJECT_ID"' >> ~/.bashrc
-      source ~/.bashrc
-      ```
->>>>>>> 601d9ba3
 
 2.  **<a id="gemini-api-key"></a>Gemini API key:**
     - Obtain your API key from Google AI Studio: [https://aistudio.google.com/app/apikey](https://aistudio.google.com/app/apikey)
