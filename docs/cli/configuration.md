--- conflicted
+++ resolved
@@ -30,35 +30,19 @@
 In addition to a project settings file, a project's `.gemini` directory can contain other project-specific files related to Gemini CLI's operation, such as:
 
 - [Custom sandbox profiles](#sandboxing) (e.g., `.gemini/sandbox-macos-custom.sb`, `.gemini/sandbox.Dockerfile`).
-<<<<<<< HEAD
-- [Telemtry configurations](../core/telemetry.md#running-an-otel-collector) (e.g., `.gemini/otel/`).
-=======
->>>>>>> 8adc5869
 
 ### Available settings in `settings.json`:
 
 - **`contextFileName`** (string or array of strings):
-<<<<<<< HEAD
-
-=======
->>>>>>> 8adc5869
   - **Description:** Specifies the filename for context files (e.g., `GEMINI.md`, `AGENTS.md`). Can be a single filename or a list of accepted filenames.
   - **Default:** `GEMINI.md`
   - **Example:** `"contextFileName": "AGENTS.md"`
 
 - **`bugCommand`** (object):
-<<<<<<< HEAD
-
-  - **Description:** Overrides the default URL for the `/bug` command.
-  - **Default:** `"urlTemplate": "https://github.com/google-gemini/gemini-cli/issues/new?template=bug_report.md&title={title}&body={body}"`
-  - **Properties:**
-    - **`urlTemplate`** (string): A URL that can contain `{title}` and `{body}` placeholders.
-=======
   - **Description:** Overrides the default URL for the `/bug` command.
   - **Default:** `"urlTemplate": "https://github.com/google-gemini/gemini-cli/issues/new?template=bug_report.yml&title={title}&info={info}"`
   - **Properties:**
     - **`urlTemplate`** (string): A URL that can contain `{title}` and `{info}` placeholders.
->>>>>>> 8adc5869
   - **Example:**
     ```json
     "bugCommand": {
@@ -67,10 +51,6 @@
     ```
 
 - **`fileFiltering`** (object):
-<<<<<<< HEAD
-
-=======
->>>>>>> 8adc5869
   - **Description:** Controls git-aware file filtering behavior for @ commands and file discovery tools.
   - **Default:** `"respectGitIgnore": true, "enableRecursiveFileSearch": true`
   - **Properties:**
@@ -85,21 +65,6 @@
     ```
 
 - **`coreTools`** (array of strings):
-<<<<<<< HEAD
-
-  - **Description:** Allows you to specify a list of core tool names that should be made available to the model. This can be used to restrict the set of built-in tools. See [Built-in Tools](../core/tools-api.md#built-in-tools) for a list of core tools.
-  - **Default:** All tools available for use by the Gemini model.
-  - **Example:** `"coreTools": ["ReadFileTool", "GlobTool", "SearchText"]`.
-
-- **`excludeTools`** (array of strings):
-
-  - **Description:** Allows you to specify a list of core tool names that should be excluded from the model. A tool listed in both `excludeTools` and `coreTools` is excluded.
-  - **Default**: No tools excluded.
-  - **Example:** `"excludeTools": ["run_shell_command", "findFiles"]`.
-
-- **`autoAccept`** (boolean):
-
-=======
   - **Description:** Allows you to specify a list of core tool names that should be made available to the model. This can be used to restrict the set of built-in tools. See [Built-in Tools](../core/tools-api.md#built-in-tools) for a list of core tools. You can also specify command-specific restrictions for tools that support it, like the `ShellTool`. For example, `"coreTools": ["ShellTool(ls -l)"]` will only allow the `ls -l` command to be executed.
   - **Default:** All tools available for use by the Gemini model.
   - **Example:** `"coreTools": ["ReadFileTool", "GlobTool", "ShellTool(ls)"]`.
@@ -113,43 +78,26 @@
     that can be executed.
 
 - **`autoAccept`** (boolean):
->>>>>>> 8adc5869
   - **Description:** Controls whether the CLI automatically accepts and executes tool calls that are considered safe (e.g., read-only operations) without explicit user confirmation. If set to `true`, the CLI will bypass the confirmation prompt for tools deemed safe.
   - **Default:** `false`
   - **Example:** `"autoAccept": true`
 
 - **`theme`** (string):
-<<<<<<< HEAD
-
-=======
->>>>>>> 8adc5869
   - **Description:** Sets the visual [theme](./themes.md) for Gemini CLI.
   - **Default:** `"Default"`
   - **Example:** `"theme": "GitHub"`
 
 - **`sandbox`** (boolean or string):
-<<<<<<< HEAD
-
-=======
->>>>>>> 8adc5869
   - **Description:** Controls whether and how to use sandboxing for tool execution. If set to `true`, Gemini CLI uses a pre-built `gemini-cli-sandbox` Docker image. For more information, see [Sandboxing](#sandboxing).
   - **Default:** `false`
   - **Example:** `"sandbox": "docker"`
 
 - **`toolDiscoveryCommand`** (string):
-<<<<<<< HEAD
-
-=======
->>>>>>> 8adc5869
   - **Description:** Defines a custom shell command for discovering tools from your project. The shell command must return on `stdout` a JSON array of [function declarations](https://ai.google.dev/gemini-api/docs/function-calling#function-declarations). Tool wrappers are optional.
   - **Default:** Empty
   - **Example:** `"toolDiscoveryCommand": "bin/get_tools"`
 
 - **`toolCallCommand`** (string):
-<<<<<<< HEAD
-
-=======
->>>>>>> 8adc5869
   - **Description:** Defines a custom shell command for calling a specific tool that was discovered using `toolDiscoveryCommand`. The shell command must meet the following criteria:
     - It must take function `name` (exactly as in [function declaration](https://ai.google.dev/gemini-api/docs/function-calling#function-declarations)) as first command line argument.
     - It must read function arguments as JSON on `stdin`, analogous to [`functionCall.args`](https://cloud.google.com/vertex-ai/generative-ai/docs/model-reference/inference#functioncall).
@@ -158,10 +106,6 @@
   - **Example:** `"toolCallCommand": "bin/call_tool"`
 
 - **`mcpServers`** (object):
-<<<<<<< HEAD
-
-=======
->>>>>>> 8adc5869
   - **Description:** Configures connections to one or more Model-Context Protocol (MCP) servers for discovering and using custom tools. Gemini CLI attempts to connect to each configured MCP server to discover available tools. If multiple MCP servers expose a tool with the same name, the tool names will be prefixed with the server alias you defined in the configuration (e.g., `serverAlias__actualToolName`) to avoid conflicts. Note that the system might strip certain schema properties from MCP tool definitions for compatibility.
   - **Default:** Empty
   - **Properties:**
@@ -197,13 +141,6 @@
     ```
 
 - **`checkpointing`** (object):
-<<<<<<< HEAD
-
-  - **Description:** Configures the checkpointing feature, which allows you to save and restore conversation and file states. See the [Checkpointing Commands](./commands.md#checkpointing-commands) for more details.
-  - **Default:** `{"enabled": false}`
-  - **Properties:**
-    - **`enabled`** (boolean): When `true`, the `/save`, `/resume`, and `/restore` commands are available.
-=======
   - **Description:** Configures the checkpointing feature, which allows you to save and restore conversation and file states. See the [Checkpointing documentation](../checkpointing.md) for more details.
   - **Default:** `{"enabled": false}`
   - **Properties:**
@@ -247,7 +184,6 @@
     ```json
     "hideTips": true
     ```
->>>>>>> 8adc5869
 
 ### Example `settings.json`:
 
@@ -361,8 +297,6 @@
   - If set, recursively includes all files within the current directory as context for the prompt.
 - **`--help`** (or **`-h`**):
   - Displays help information about command-line arguments.
-<<<<<<< HEAD
-=======
 - **`--show_memory_usage`**:
   - Displays the current memory usage.
 - **`--yolo`**:
@@ -379,7 +313,6 @@
   - Enables [checkpointing](./commands.md#checkpointing-commands).
 - **`--version`**:
   - Displays the version of the CLI.
->>>>>>> 8adc5869
 
 ## Context Files (Hierarchical Instructional Context)
 
@@ -465,52 +398,6 @@
       }
       ```
 
-3.  **Environment Variable:**
-    - Set the `GEMINI_SANDBOX` environment variable. This method has the lowest precedence.
-    - Example: `export GEMINI_SANDBOX=podman`
-
-### Supported Sandbox Types
-
-The Gemini CLI supports the following sandbox types:
-
-- **`docker`**: Uses Docker to create a containerized environment. This is the recommended option for most users.
-- **`podman`**: Uses Podman, a daemonless container engine, as an alternative to Docker.
-- **`sandbox-exec`** (macOS only): Uses the built-in macOS Seatbelt feature for sandboxing.
-- **`auto`**: The CLI will attempt to automatically detect a supported sandbox environment in the following order: `sandbox-exec` (on macOS), `docker`, `podman`.
-- **`none`** or **`false`**: Disables sandboxing. This is **not recommended** as it allows the model to execute commands directly on your machine, which can be a security risk.
-
-### Sandbox Images and Customization
-
-For container-based sandboxing (`docker` and `podman`), the Gemini CLI automatically pulls a pre-built sandbox image from a public registry. This image contains all the necessary dependencies to run the CLI in a secure environment.
-
-**Note on `sandbox-exec` (macOS):** The `sandbox-exec` option is a native macOS feature and does not use container images. Therefore, the image configuration options do not apply when using this sandbox type.
-
-#### Customizing the Sandbox
-
-For advanced use cases, you can customize the sandbox environment in two ways:
-
-1.  **Use a Custom Pre-built Image:**
-    You can instruct the CLI to use a different, pre-built container image from any registry.
-
-    - **Command-line Argument:** Use the `--sandbox-image <image_name>` flag.
-      - Example: `gemini -s docker --sandbox-image my-custom-image:latest`
-    - **Environment Variable:** Set the `GEMINI_SANDBOX_IMAGE` environment variable.
-      - Example: `export GEMINI_SANDBOX_IMAGE=my-custom-image:latest`
-
-2.  **Build from a Custom Dockerfile:**
-    For project-specific needs, you can create a custom Dockerfile at `.gemini/sandbox.Dockerfile` in your project's root directory. The CLI will automatically build an image from this Dockerfile and use it for sandboxing.
-
-    ```dockerfile
-    # You can use the official image as a base
-    FROM us-docker.pkg.dev/google-gemini/gemini-cli/gemini-cli-sandbox:latest
-
-<<<<<<< HEAD
-    # Add your custom dependencies or configurations here
-    # For example:
-    # RUN apt-get update && apt-get install -y some-package
-    # COPY ./my-config /app/my-config
-    ```
-=======
 ```bash
 BUILD_SANDBOX=1 gemini -s
 ```
@@ -539,5 +426,4 @@
 {
   "usageStatisticsEnabled": false
 }
-```
->>>>>>> 8adc5869
+```