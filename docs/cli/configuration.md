--- conflicted
+++ resolved
@@ -155,15 +155,10 @@
   - **Default:** `{"enabled": false}`
   - **Properties:**
     - **`enabled`** (boolean): When `true`, the `/save`, `/resume`, and `/restore` commands are available.
-<<<<<<< HEAD
-
-- **`preferredEditor`** (string):
-
+  - **`preferredEditor`** (string):
   - **Description:** Specifies the preferred editor to use for viewing diffs.
   - **Default:** `vscode`
   - **Example:** `"preferredEditor": "vscode"`
-=======
->>>>>>> a5745194
 
 ### Example `settings.json`:
 
