# CLI Commands

Gemini CLI supports several built-in commands to help you manage your session, customize the interface, and control its behavior. These commands are prefixed with a forward slash (`/`), an at symbol (`@`), or an exclamation mark (`!`).

## Slash commands (`/`)

Slash commands provide meta-level control over the CLI itself.

- **`/bug`**
<<<<<<< HEAD

  - **Description:** File an issue about Gemini CLI. By default, the issue is filed within the GitHub repository for Gemini CLI. The string you enter after `/bug` will become the headline for the bug being filed. The default `/bug` behavior can be modified using the `bugCommand` setting in your `.gemini/settings.json` files.

- **`/clear`**

=======
  - **Description:** File an issue about Gemini CLI. By default, the issue is filed within the GitHub repository for Gemini CLI. The string you enter after `/bug` will become the headline for the bug being filed. The default `/bug` behavior can be modified using the `bugCommand` setting in your `.gemini/settings.json` files.

- **`/chat`**
  - **Description:** Save and resume conversation history for branching conversation state interactively, or resuming a previous state from a later session.
  - **Sub-commands:**
    - **`save`**
      - **Description:** Saves the current conversation history. You must add a `<tag>` for identifying the conversation state.
      - **Usage:** `/chat save <tag>`
    - **`resume`**
      - **Description:** Resumes a conversation from a previous save.
      - **Usage:** `/chat resume <tag>`
    - **`list`**
      - **Description:** Lists available tags for chat state resumption.

- **`/clear`**
>>>>>>> 8adc5869
  - **Description:** Clear the terminal screen, including the visible session history and scrollback within the CLI. The underlying session data (for history recall) might be preserved depending on the exact implementation, but the visual display is cleared.
  - **Keyboard shortcut:** Press **Ctrl+L** at any time to perform a clear action.

- **`/compress`**
<<<<<<< HEAD

  - **Description:** Replace the entire chat context with a summary. This saves on tokens used for future tasks while retaining a high level summary of what has happened.

- **`/editor`**
=======
  - **Description:** Replace the entire chat context with a summary. This saves on tokens used for future tasks while retaining a high level summary of what has happened.
>>>>>>> 8adc5869

- **`/editor`**
  - **Description:** Open a dialog for selecting supported editors.

- **`/help`** (or **`/?`**)
  - **Description:** Display help information about the Gemini CLI, including available commands and their usage.

- **`/mcp`**
  - **Description:** List configured Model Context Protocol (MCP) servers, their connection status, server details, and available tools.
  - **Sub-commands:**
    - **`desc`** or **`descriptions`**:
      - **Description:** Show detailed descriptions for MCP servers and tools.
    - **`nodesc`** or **`nodescriptions`**:
      - **Description:** Hide tool descriptions, showing only the tool names.
    - **`schema`**:
      - **Description:** Show the full JSON schema for the tool's configured parameters.
  - **Keyboard Shortcut:** Press **Ctrl+T** at any time to toggle between showing and hiding tool descriptions.

- **`/memory`**
  - **Description:** Manage the AI's instructional context (hierarchical memory loaded from `GEMINI.md` files).
  - **Sub-commands:**
    - **`add`**:
      - **Description:** Adds the following text to the AI's memory. Usage: `/memory add <text to remember>`
    - **`show`**:
      - **Description:** Display the full, concatenated content of the current hierarchical memory that has been loaded from all `GEMINI.md` files. This lets you inspect the instructional context being provided to the Gemini model.
    - **`refresh`**:
      - **Description:** Reload the hierarchical instructional memory from all `GEMINI.md` files found in the configured locations (global, project/ancestors, and sub-directories). This command updates the model with the latest `GEMINI.md` content.
    - **Note:** For more details on how `GEMINI.md` files contribute to hierarchical memory, see the [CLI Configuration documentation](./configuration.md#4-geminimd-files-hierarchical-instructional-context).

<<<<<<< HEAD
- **`/stats`**

  - **Description:** Display detailed statistics for the current Gemini CLI session, such as the session duration.

- [**`/theme`**](./themes.md)

  - **Description:** Open a dialog that lets you change the visual theme of Gemini CLI.

- **`/auth`**

  - **Description:** Open a dialog that lets you change the authentication method.

- **`/about`**

  - **Description:** Show version info. Please share this information when filing issues.
=======
- **`/restore`**
  - **Description:** Restores the project files to the state they were in just before a tool was executed. This is particularly useful for undoing file edits made by a tool. If run without a tool call ID, it will list available checkpoints to restore from.
  - **Usage:** `/restore [tool_call_id]`
  - **Note:** Only available if the CLI is invoked with the `--checkpointing` option or configured via [settings](./configuration.md). See [Checkpointing documentation](../checkpointing.md) for more details.

- **`/stats`**
  - **Description:** Display detailed statistics for the current Gemini CLI session, including token usage, cached token savings (when available), and session duration. Note: Cached token information is only displayed when cached tokens are being used, which occurs with API key authentication but not with OAuth authentication at this time.
>>>>>>> 8adc5869

- [**`/theme`**](./themes.md)
  - **Description:** Open a dialog that lets you change the visual theme of Gemini CLI.

- **`/auth`**
  - **Description:** Open a dialog that lets you change the authentication method.

- **`/about`**
  - **Description:** Show version info. Please share this information when filing issues.

- [**`/tools`**](../tools/index.md)
  - **Description:** Display a list of tools that are currently available within Gemini CLI.
  - **Sub-commands:**
    - **`desc`** or **`descriptions`**:
      - **Description:** Show detailed descriptions of each tool, including each tool's name with its full description as provided to the model.
    - **`nodesc`** or **`nodescriptions`**:
      - **Description:** Hide tool descriptions, showing only the tool names.

- **`/quit`** (or **`/exit`**)
<<<<<<< HEAD

  - **Description:** Exit Gemini CLI.

## Checkpointing Commands

Checkpointing allows you to save and restore the state of your conversation and files. This is disabled by default, you must explicitly enable checkpointing using the `--checkpointing` argument or via [settings](./configuration.md).

- **`/save`**

  - **Description:** Saves a checkpoint of the current conversation history. You can optionally add a `[tag]` to easily identify it later.
  - **Usage:** `/save [tag]`

- **`/resume`**

  - **Description:** Resumes a conversation from a previously saved checkpoint. If you don't provide a `[tag]`, it will attempt to load the latest checkpoint.
  - **Usage:** `/resume [tag]`

- **`/restore`**

  - **Description:** Restores the project files to the state they were in just before a tool was executed. This is particularly useful for undoing file edits made by a tool. If run without a tool call ID, it will list available checkpoints to restore from.
  - **Usage:** `/restore [tool_call_id]`
=======
  - **Description:** Exit Gemini CLI.
>>>>>>> 8adc5869

## At commands (`@`)

At commands are used to include the content of files or directories as part of your prompt to Gemini. These commands include git-aware filtering.

- **`@<path_to_file_or_directory>`**
  - **Description:** Inject the content of the specified file or files into your current prompt. This is useful for asking questions about specific code, text, or collections of files.
  - **Examples:**
    - `@path/to/your/file.txt Explain this text.`
    - `@src/my_project/ Summarize the code in this directory.`
    - `What is this file about? @README.md`
  - **Details:**
    - If a path to a single file is provided, the content of that file is read.
    - If a path to a directory is provided, the command attempts to read the content of files within that directory and any subdirectories.
    - Spaces in paths should be escaped with a backslash (e.g., `@My\ Documents/file.txt`).
    - The command uses the `read_many_files` tool internally. The content is fetched and then inserted into your query before being sent to the Gemini model.
    - **Git-aware filtering:** By default, git-ignored files (like `node_modules/`, `dist/`, `.env`, `.git/`) are excluded. This behavior can be changed via the `fileFiltering` settings.
    - **File types:** The command is intended for text-based files. While it might attempt to read any file, binary files or very large files might be skipped or truncated by the underlying `read_many_files` tool to ensure performance and relevance. The tool indicates if files were skipped.
  - **Output:** The CLI will show a tool call message indicating that `read_many_files` was used, along with a message detailing the status and the path(s) that were processed.

- **`@` (Lone at symbol)**
  - **Description:** If you type a lone `@` symbol without a path, the query is passed as-is to the Gemini model. This might be useful if you are specifically talking _about_ the `@` symbol in your prompt.

### Error handling for `@` commands

- If the path specified after `@` is not found or is invalid, an error message will be displayed, and the query might not be sent to the Gemini model, or it will be sent without the file content.
- If the `read_many_files` tool encounters an error (e.g., permission issues), this will also be reported.

## Shell mode & passthrough commands (`!`)

The `!` prefix lets you interact with your system's shell directly from within Gemini CLI.

- **`!<shell_command>`**
  - **Description:** Execute the given `<shell_command>` in your system's default shell. Any output or errors from the command are displayed in the terminal.
  - **Examples:**
    - `!ls -la` (executes `ls -la` and returns to Gemini CLI)
    - `!git status` (executes `git status` and returns to Gemini CLI)

- **`!` (Toggle shell mode)**
  - **Description:** Typing `!` on its own toggles shell mode.
    - **Entering shell mode:**
      - When active, shell mode uses a different coloring and a "Shell Mode Indicator".
      - While in shell mode, text you type is interpreted directly as a shell command.
    - **Exiting shell mode:**
      - When exited, the UI reverts to its standard appearance and normal Gemini CLI behavior resumes.

- **Caution for all `!` usage:** Commands you execute in shell mode have the same permissions and impact as if you ran them directly in your terminal.<|MERGE_RESOLUTION|>--- conflicted
+++ resolved
@@ -7,13 +7,6 @@
 Slash commands provide meta-level control over the CLI itself.
 
 - **`/bug`**
-<<<<<<< HEAD
-
-  - **Description:** File an issue about Gemini CLI. By default, the issue is filed within the GitHub repository for Gemini CLI. The string you enter after `/bug` will become the headline for the bug being filed. The default `/bug` behavior can be modified using the `bugCommand` setting in your `.gemini/settings.json` files.
-
-- **`/clear`**
-
-=======
   - **Description:** File an issue about Gemini CLI. By default, the issue is filed within the GitHub repository for Gemini CLI. The string you enter after `/bug` will become the headline for the bug being filed. The default `/bug` behavior can be modified using the `bugCommand` setting in your `.gemini/settings.json` files.
 
 - **`/chat`**
@@ -29,19 +22,11 @@
       - **Description:** Lists available tags for chat state resumption.
 
 - **`/clear`**
->>>>>>> 8adc5869
   - **Description:** Clear the terminal screen, including the visible session history and scrollback within the CLI. The underlying session data (for history recall) might be preserved depending on the exact implementation, but the visual display is cleared.
   - **Keyboard shortcut:** Press **Ctrl+L** at any time to perform a clear action.
 
 - **`/compress`**
-<<<<<<< HEAD
-
   - **Description:** Replace the entire chat context with a summary. This saves on tokens used for future tasks while retaining a high level summary of what has happened.
-
-- **`/editor`**
-=======
-  - **Description:** Replace the entire chat context with a summary. This saves on tokens used for future tasks while retaining a high level summary of what has happened.
->>>>>>> 8adc5869
 
 - **`/editor`**
   - **Description:** Open a dialog for selecting supported editors.
@@ -71,23 +56,6 @@
       - **Description:** Reload the hierarchical instructional memory from all `GEMINI.md` files found in the configured locations (global, project/ancestors, and sub-directories). This command updates the model with the latest `GEMINI.md` content.
     - **Note:** For more details on how `GEMINI.md` files contribute to hierarchical memory, see the [CLI Configuration documentation](./configuration.md#4-geminimd-files-hierarchical-instructional-context).
 
-<<<<<<< HEAD
-- **`/stats`**
-
-  - **Description:** Display detailed statistics for the current Gemini CLI session, such as the session duration.
-
-- [**`/theme`**](./themes.md)
-
-  - **Description:** Open a dialog that lets you change the visual theme of Gemini CLI.
-
-- **`/auth`**
-
-  - **Description:** Open a dialog that lets you change the authentication method.
-
-- **`/about`**
-
-  - **Description:** Show version info. Please share this information when filing issues.
-=======
 - **`/restore`**
   - **Description:** Restores the project files to the state they were in just before a tool was executed. This is particularly useful for undoing file edits made by a tool. If run without a tool call ID, it will list available checkpoints to restore from.
   - **Usage:** `/restore [tool_call_id]`
@@ -95,7 +63,6 @@
 
 - **`/stats`**
   - **Description:** Display detailed statistics for the current Gemini CLI session, including token usage, cached token savings (when available), and session duration. Note: Cached token information is only displayed when cached tokens are being used, which occurs with API key authentication but not with OAuth authentication at this time.
->>>>>>> 8adc5869
 
 - [**`/theme`**](./themes.md)
   - **Description:** Open a dialog that lets you change the visual theme of Gemini CLI.
@@ -115,31 +82,7 @@
       - **Description:** Hide tool descriptions, showing only the tool names.
 
 - **`/quit`** (or **`/exit`**)
-<<<<<<< HEAD
-
   - **Description:** Exit Gemini CLI.
-
-## Checkpointing Commands
-
-Checkpointing allows you to save and restore the state of your conversation and files. This is disabled by default, you must explicitly enable checkpointing using the `--checkpointing` argument or via [settings](./configuration.md).
-
-- **`/save`**
-
-  - **Description:** Saves a checkpoint of the current conversation history. You can optionally add a `[tag]` to easily identify it later.
-  - **Usage:** `/save [tag]`
-
-- **`/resume`**
-
-  - **Description:** Resumes a conversation from a previously saved checkpoint. If you don't provide a `[tag]`, it will attempt to load the latest checkpoint.
-  - **Usage:** `/resume [tag]`
-
-- **`/restore`**
-
-  - **Description:** Restores the project files to the state they were in just before a tool was executed. This is particularly useful for undoing file edits made by a tool. If run without a tool call ID, it will list available checkpoints to restore from.
-  - **Usage:** `/restore [tool_call_id]`
-=======
-  - **Description:** Exit Gemini CLI.
->>>>>>> 8adc5869
 
 ## At commands (`@`)
 
