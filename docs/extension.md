--- conflicted
+++ resolved
@@ -37,9 +37,6 @@
 - `version`: The version of the extension.
 - `mcpServers`: A map of MCP servers to configure. The key is the name of the server, and the value is the server configuration. These servers will be loaded on startup just like MCP servers configured in a [`settings.json` file](./cli/configuration.md). If both an extension and a `settings.json` file configure an MCP server with the same name, the server defined in the `settings.json` file takes precedence.
 - `contextFileName`: The name of the file that contains the context for the extension. This will be used to load the context from the workspace. If this property is not used but a `GEMINI.md` file is present in your extension directory, then that file will be loaded.
-<<<<<<< HEAD
-=======
 - `excludeTools`: An array of tool names to exclude from the model. You can also specify command-specific restrictions for tools that support it, like the `run_shell_command` tool. For example, `"excludeTools": ["run_shell_command(rm -rf)"]` will block the `rm -rf` command.
->>>>>>> 8adc5869
 
 When Gemini CLI starts, it loads all the extensions and merges their configurations. If there are any conflicts, the workspace configuration takes precedence.