# Troubleshooting Guide

This guide provides solutions to common issues and debugging tips.

<<<<<<< HEAD
## Frequently asked questions (FAQs)

- **Q: How do I update Gemini CLI to the latest version?**

  - A: If installed globally via npm, update Gemini CLI using the command `npm install -g @gemini-cli/cli@latest`. If run from source, pull the latest changes from the repository and rebuild using `npm run build`.

- **Q: Where are Gemini CLI configuration files stored?**

  - A: The CLI configuration is stored within two `settings.json` files: one in your home directory and one in your project's root directory. In both locations, `settings.json` is found in the `.gemini/` folder. Refer to [CLI Configuration](./cli/configuration.md) for more details.

## Common error messages and solutions

- **Error: `EADDRINUSE` (Address already in use) when starting an MCP server.**

  - **Cause:** Another process is already using the port the MCP server is trying to bind to.
  - **Solution:**
    Either stop the other process that is using the port or configure the MCP server to use a different port.

- **Error: Command not found (when attempting the run Gemini CLI).**

=======
## Authentication

- **Error: `Failed to login. Message: Request contains an invalid argument`**
  - Users with Google Workspace accounts, or users with Google Cloud accounts
    associated with their Gmail accounts may not be able to activate the free
    tier of the Google Code Assist plan.
  - For Google Cloud accounts, you can work around this by setting
    `GOOGLE_CLOUD_PROJECT` to your project ID.
  - You can also grab an API key from [AI Studio](https://aistudio.google.com/app/apikey), which also includes a
    separate free tier.

## Frequently asked questions (FAQs)

- **Q: How do I update Gemini CLI to the latest version?**
  - A: If installed globally via npm, update Gemini CLI using the command `npm install -g @google/gemini-cli@latest`. If run from source, pull the latest changes from the repository and rebuild using `npm run build`.

- **Q: Where are Gemini CLI configuration files stored?**
  - A: The CLI configuration is stored within two `settings.json` files: one in your home directory and one in your project's root directory. In both locations, `settings.json` is found in the `.gemini/` folder. Refer to [CLI Configuration](./cli/configuration.md) for more details.

- **Q: Why don't I see cached token counts in my stats output?**
  - A: Cached token information is only displayed when cached tokens are being used. This feature is available for API key users (Gemini API key or Vertex AI) but not for OAuth users (Google Personal/Enterprise accounts) at this time, as the Code Assist API does not support cached content creation. You can still view your total token usage with the `/stats` command.

## Common error messages and solutions

- **Error: `EADDRINUSE` (Address already in use) when starting an MCP server.**
  - **Cause:** Another process is already using the port the MCP server is trying to bind to.
  - **Solution:**
    Either stop the other process that is using the port or configure the MCP server to use a different port.

- **Error: Command not found (when attempting to run Gemini CLI).**
>>>>>>> 8adc5869
  - **Cause:** Gemini CLI is not correctly installed or not in your system's PATH.
  - **Solution:**
    1.  Ensure Gemini CLI installation was successful.
    2.  If installed globally, check that your npm global binary directory is in your PATH.
    3.  If running from source, ensure you are using the correct command to invoke it (e.g., `node packages/cli/dist/index.js ...`).

- **Error: `MODULE_NOT_FOUND` or import errors.**
  - **Cause:** Dependencies are not installed correctly, or the project hasn't been built.
  - **Solution:**
    1.  Run `npm install` to ensure all dependencies are present.
    2.  Run `npm run build` to compile the project.

- **Error: "Operation not permitted", "Permission denied", or similar.**

  - **Cause:** If sandboxing is enabled, then the application is likely attempting an operation restricted by your sandbox, such as writing outside the project directory or system temp directory.
  - **Solution:** See [Sandboxing](./cli/configuration.md#sandboxing) for more information, including how to customize your sandbox configuration.

- **CLI is not interactive in "CI" environments**
  - **Issue:** The CLI does not enter interactive mode (no prompt appears) if an environment variable starting with `CI_` (e.g., `CI_TOKEN`) is set. This is because the `is-in-ci` package, used by the underlying UI framework, detects these variables and assumes a non-interactive CI environment.
  - **Cause:** The `is-in-ci` package checks for the presence of `CI`, `CONTINUOUS_INTEGRATION`, or any environment variable with a `CI_` prefix. When any of these are found, it signals that the environment is non-interactive, which prevents the CLI from starting in its interactive mode.
  - **Solution:** If the `CI_` prefixed variable is not needed for the CLI to function, you can temporarily unset it for the command. e.g., `env -u CI_TOKEN gemini`

<<<<<<< HEAD
- **CLI debugging:**
=======
## Debugging Tips
>>>>>>> 8adc5869

- **CLI debugging:**
  - Use the `--verbose` flag (if available) with CLI commands for more detailed output.
  - Check the CLI logs, often found in a user-specific configuration or cache directory.

- **Core debugging:**
<<<<<<< HEAD

=======
>>>>>>> 8adc5869
  - Check the server console output for error messages or stack traces.
  - Increase log verbosity if configurable.
  - Use Node.js debugging tools (e.g., `node --inspect`) if you need to step through server-side code.

- **Tool issues:**
<<<<<<< HEAD

=======
>>>>>>> 8adc5869
  - If a specific tool is failing, try to isolate the issue by running the simplest possible version of the command or operation the tool performs.
  - For `run_shell_command`, check that the command works directly in your shell first.
  - For file system tools, double-check paths and permissions.

- **Pre-flight checks:**
  - Always run `npm run preflight` before committing code. This can catch many common issues related to formatting, linting, and type errors.

If you encounter an issue not covered here, consider searching the project's issue tracker on GitHub or reporting a new issue with detailed information.<|MERGE_RESOLUTION|>--- conflicted
+++ resolved
@@ -2,28 +2,6 @@
 
 This guide provides solutions to common issues and debugging tips.
 
-<<<<<<< HEAD
-## Frequently asked questions (FAQs)
-
-- **Q: How do I update Gemini CLI to the latest version?**
-
-  - A: If installed globally via npm, update Gemini CLI using the command `npm install -g @gemini-cli/cli@latest`. If run from source, pull the latest changes from the repository and rebuild using `npm run build`.
-
-- **Q: Where are Gemini CLI configuration files stored?**
-
-  - A: The CLI configuration is stored within two `settings.json` files: one in your home directory and one in your project's root directory. In both locations, `settings.json` is found in the `.gemini/` folder. Refer to [CLI Configuration](./cli/configuration.md) for more details.
-
-## Common error messages and solutions
-
-- **Error: `EADDRINUSE` (Address already in use) when starting an MCP server.**
-
-  - **Cause:** Another process is already using the port the MCP server is trying to bind to.
-  - **Solution:**
-    Either stop the other process that is using the port or configure the MCP server to use a different port.
-
-- **Error: Command not found (when attempting the run Gemini CLI).**
-
-=======
 ## Authentication
 
 - **Error: `Failed to login. Message: Request contains an invalid argument`**
@@ -54,7 +32,6 @@
     Either stop the other process that is using the port or configure the MCP server to use a different port.
 
 - **Error: Command not found (when attempting to run Gemini CLI).**
->>>>>>> 8adc5869
   - **Cause:** Gemini CLI is not correctly installed or not in your system's PATH.
   - **Solution:**
     1.  Ensure Gemini CLI installation was successful.
@@ -77,30 +54,18 @@
   - **Cause:** The `is-in-ci` package checks for the presence of `CI`, `CONTINUOUS_INTEGRATION`, or any environment variable with a `CI_` prefix. When any of these are found, it signals that the environment is non-interactive, which prevents the CLI from starting in its interactive mode.
   - **Solution:** If the `CI_` prefixed variable is not needed for the CLI to function, you can temporarily unset it for the command. e.g., `env -u CI_TOKEN gemini`
 
-<<<<<<< HEAD
-- **CLI debugging:**
-=======
 ## Debugging Tips
->>>>>>> 8adc5869
 
 - **CLI debugging:**
   - Use the `--verbose` flag (if available) with CLI commands for more detailed output.
   - Check the CLI logs, often found in a user-specific configuration or cache directory.
 
 - **Core debugging:**
-<<<<<<< HEAD
-
-=======
->>>>>>> 8adc5869
   - Check the server console output for error messages or stack traces.
   - Increase log verbosity if configurable.
   - Use Node.js debugging tools (e.g., `node --inspect`) if you need to step through server-side code.
 
 - **Tool issues:**
-<<<<<<< HEAD
-
-=======
->>>>>>> 8adc5869
   - If a specific tool is failing, try to isolate the issue by running the simplest possible version of the command or operation the tool performs.
   - For `run_shell_command`, check that the command works directly in your shell first.
   - For file system tools, double-check paths and permissions.
