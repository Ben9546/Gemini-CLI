--- conflicted
+++ resolved
@@ -17,34 +17,13 @@
    npx https://github.com/gen-cli/gen-cli
    ```
 
-<<<<<<< HEAD
    Or install it with:
-=======
-3. **Pick a color theme**
-4. **Authenticate:** When prompted, sign in with your personal Google account. This will grant you up to 60 model requests per minute and 1,000 model requests per day using Gemini.
-
-You are now ready to use the Gemini CLI!
-
-### Use a Gemini API key:
-
-The Gemini API provides a free tier with [100 requets per day](https://ai.google.dev/gemini-api/docs/rate-limits#free-tier) using Gemini 2.5 Pro, control over which model you use, and access to higher rate limits (with a paid plan):
-
-1. Generate a key from [Google AI Studio](https://aistudio.google.com/apikey).
-2. Set it as an environment variable in your terminal. Replace `YOUR_API_KEY` with your generated key.
->>>>>>> edd69cb7
 
    ```bash
    npm install -g @gen-cli/gen-cli
    gen
    ```
 
-<<<<<<< HEAD
-=======
-3. (Optionally) Upgrade your Gemini API project to a paid plan on the API key page (will automatically unlock [Tier 1 rate limits](https://ai.google.dev/gemini-api/docs/rate-limits#tier-1))
-
-For other authentication methods, including Google Workspace accounts, see the [authentication](./docs/cli/authentication.md) guide.
-
->>>>>>> edd69cb7
 ## Examples
 
 Once the CLI is running, you can start interacting with Gemini from your shell.
