--- conflicted
+++ resolved
@@ -2,11 +2,8 @@
 
 [![Gemini CLI CI](https://github.com/google-gemini/gemini-cli/actions/workflows/ci.yml/badge.svg)](https://github.com/google-gemini/gemini-cli/actions/workflows/ci.yml)
 
-<<<<<<< HEAD
-=======
 ![Gemini CLI Screenshot](./docs/assets/gemini-screenshot.png)
 
->>>>>>> 8adc5869
 This repository contains the Gemini CLI, a command-line AI workflow tool that connects to your
 tools, understands your code and accelerates your workflows.
 
@@ -16,27 +13,12 @@
 - Generate new apps from PDFs or sketches, using Gemini's multimodal capabilities.
 - Automate operational tasks, like querying pull requests or handling complex rebases.
 - Use tools and MCP servers to connect new capabilities, including [media generation with Imagen,
-<<<<<<< HEAD
-  Veo or Lyria](https://github.com/GoogleCloudPlatform/vertex-ai-creative-studio/tree/main/experiments/mcp-genmedia).
-=======
   Veo or Lyria](https://github.com/GoogleCloudPlatform/vertex-ai-creative-studio/tree/main/experiments/mcp-genmedia)
->>>>>>> 8adc5869
 - Ground your queries with the [Google Search](https://ai.google.dev/gemini-api/docs/grounding)
   tool, built in to Gemini.
 
 ## Quickstart
 
-<<<<<<< HEAD
-1. [Install Node 18+](https://nodejs.org/en/download).
-2. Run the Gemini CLI from your shell using the following command: `npx https://github.com/google-gemini/gemini-cli`
-3. When prompted, sign in with your Google account
-4. Enjoy!
-
-When you login with your Google account, you get up to 60 model requests per minute and 1,000 model requests per day using Gemini 2.5 Pro. Alternatively, if you prefer to use a specific model or need more capacity, you can:
-
-- [Get an API key from Google AI Studio](https://aistudio.google.com/apikey).
-- Set the API key in your shell using the following command, replacing `YOUR_API_KEY` with the API key you obtained: `export GEMINI_API_KEY="YOUR_API_KEY"` or store it in an .env file.
-=======
 1. **Prerequisites:** Ensure you have [Node.js version 20](https://nodejs.org/en/download) or higher installed.
 2. **Run the CLI:** Execute the following command in your terminal:
 
@@ -70,7 +52,6 @@
 3. (Optionally) Upgrade your Gemini API project to a paid plan on the API key page (will automatically unlock [Tier 1 rate limits](https://ai.google.dev/gemini-api/docs/rate-limits#tier-1))
 
 For other authentication methods, including Google Workspace accounts, see the [authentication](./docs/cli/authentication.md) guide.
->>>>>>> 8adc5869
 
 ## Examples
 
@@ -79,28 +60,17 @@
 You can start a project from a new directory:
 
 ```sh
-<<<<<<< HEAD
-$ cd new-project/
-$ gemini
-=======
 cd new-project/
 gemini
->>>>>>> 8adc5869
 > Write me a Gemini Discord bot that answers questions using a FAQ.md file I will provide
 ```
 
 Or work with an existing project:
 
 ```sh
-<<<<<<< HEAD
-$ git clone https://github.com/google-gemini/gemini-cli
-$ cd gemini-cli
-$ gemini
-=======
 git clone https://github.com/google-gemini/gemini-cli
 cd gemini-cli
 gemini
->>>>>>> 8adc5869
 > Give me a summary of all of the changes that went in yesterday
 ```
 
