--- conflicted
+++ resolved
@@ -8,19 +8,24 @@
 
 ## Setup
 
-<<<<<<< HEAD
-The Gemini CLI supports several ways to authenticate with Google's AI services. You'll need to configure one of the following:
+The Gemini CLI supports several ways to authenticate with Google's AI services. You'll need to configure **one** of the following methods:
 
 1.  **Gemini API Key:**
     *   Obtain your API key from Google AI Studio: [https://aistudio.google.com/app/apikey](https://aistudio.google.com/app/apikey)
-    *   Set the `GEMINI_API_KEY` environment variable:
+    *   Set the `GEMINI_API_KEY` environment variable. You can do this temporarily in your current shell session:
         ```bash
         export GEMINI_API_KEY="YOUR_GEMINI_API_KEY"
         ```
+        Or add it to your shell's configuration file (like `~/.bashrc`, `~/.zshrc`, or `~/.profile`) for persistence:
+        ```bash
+        echo 'export GEMINI_API_KEY="YOUR_GEMINI_API_KEY"' >> ~/.bashrc # Or your preferred shell config file
+        source ~/.bashrc # Reload the config
+        ```
+        Replace `"YOUR_GEMINI_API_KEY"` with your actual key.
 
 2.  **Google API Key (Vertex AI Express Mode):**
     *   This key can be a general Google Cloud API key enabled for the Gemini API or Vertex AI.
-    *   Set the `GOOGLE_API_KEY` environment variable:
+    *   Set the `GOOGLE_API_KEY` and `GOOGLE_GENAI_USE_VERTEXAI` environment variables:
         ```bash
         export GOOGLE_API_KEY="YOUR_GOOGLE_API_KEY"
         export GOOGLE_GENAI_USE_VERTEXAI=true
@@ -28,27 +33,15 @@
 
 3.  **Vertex AI (Project and Location):**
     *   Ensure you have a Google Cloud Project and have enabled the Vertex AI API.
-    *   Set the `GOOGLE_CLOUD_PROJECT` and `GOOGLE_CLOUD_LOCATION` environment variables:
+    *   Set the `GOOGLE_CLOUD_PROJECT`, `GOOGLE_CLOUD_LOCATION`, and `GOOGLE_GENAI_USE_VERTEXAI` environment variables:
         ```bash
         export GOOGLE_CLOUD_PROJECT="YOUR_PROJECT_ID"
         export GOOGLE_CLOUD_LOCATION="YOUR_PROJECT_LOCATION" # e.g., us-central1
         export GOOGLE_GENAI_USE_VERTEXAI=true
         ```
-=======
-1.  **Get a Gemini API Key:** Obtain your API key from Google AI Studio: [https://aistudio.google.com/app/apikey](https://aistudio.google.com/app/apikey)
-2.  **Set Environment Variable:** Set the `GEMINI_API_KEY` environment variable to your obtained key. You can do this temporarily in your current shell session:
-    ```bash
-    export GEMINI_API_KEY="YOUR_API_KEY"
-    ```
-    Or add it to your shell's configuration file (like `~/.bashrc`, `~/.zshrc`, or `~/.profile`) for persistence:
-    ```bash
-    echo 'export GEMINI_API_KEY="YOUR_API_KEY"' >> ~/.bashrc # Or your preferred shell config file
-    source ~/.bashrc # Reload the config
-    ```
-    Replace `"YOUR_API_KEY"` with your actual key.
-3.  **Install the Gemini CLI:**
-    _(Instructions for installing the CLI will be added here once packaging is finalized. For now, if you have access to the source code, you can run it directly after building the project as described below.)_
->>>>>>> 7d818b46
+
+**Install the Gemini CLI:**
+_(Instructions for installing the CLI will be added here once packaging is finalized. For now, if you have access to the source code, you can run it directly after building the project as described elsewhere.)_
 
 ## Building (for contributors)
 
